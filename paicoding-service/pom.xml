<?xml version="1.0" encoding="UTF-8"?>
<project xmlns="http://maven.apache.org/POM/4.0.0"
         xmlns:xsi="http://www.w3.org/2001/XMLSchema-instance"
         xsi:schemaLocation="http://maven.apache.org/POM/4.0.0 http://maven.apache.org/xsd/maven-4.0.0.xsd">
    <parent>
        <artifactId>paicoding-forum</artifactId>
        <groupId>com.github.paicoding.forum</groupId>
        <version>0.0.1-SNAPSHOT</version>
    </parent>
    <modelVersion>4.0.0</modelVersion>

    <artifactId>paicoding-service</artifactId>

    <dependencies>
        <dependency>
            <groupId>com.github.paicoding.forum</groupId>
            <artifactId>paicoding-core</artifactId>
        </dependency>
        <dependency>
            <groupId>org.springframework</groupId>
            <artifactId>spring-context</artifactId>
        </dependency>

        <dependency>
            <groupId>com.fasterxml.jackson.core</groupId>
            <artifactId>jackson-databind</artifactId>
        </dependency>

        <dependency>
            <groupId>com.baomidou</groupId>
            <artifactId>mybatis-plus-boot-starter</artifactId>
        </dependency>
        <dependency>
            <groupId>mysql</groupId>
            <artifactId>mysql-connector-java</artifactId>
        </dependency>

        <dependency>
            <groupId>com.aliyun.oss</groupId>
            <artifactId>aliyun-sdk-oss</artifactId>
        </dependency>
        <dependency>
            <groupId>com.fasterxml.jackson.dataformat</groupId>
            <artifactId>jackson-dataformat-xml</artifactId>
        </dependency>

        <!-- 引入 mapstruct -->
        <dependency>
            <groupId>org.mapstruct</groupId>
            <artifactId>mapstruct</artifactId>
        </dependency>
        <dependency>
            <groupId>org.mapstruct</groupId>
            <artifactId>mapstruct-processor</artifactId>
            <scope>compile</scope>
        </dependency>
<<<<<<< HEAD

        <!--引入es-high-level-client相关依赖  start-->
        <dependency>
            <groupId>org.elasticsearch</groupId>
            <artifactId>elasticsearch</artifactId>
            <version>6.8.2</version>
        </dependency>

        <dependency>
            <groupId>org.elasticsearch.client</groupId>
            <artifactId>elasticsearch-rest-client</artifactId>
            <version>6.8.2</version>
        </dependency>
        <dependency>
            <groupId>org.elasticsearch.client</groupId>
            <artifactId>elasticsearch-rest-high-level-client</artifactId>
            <version>6.8.2</version>
        </dependency>

=======
        <dependency>
            <groupId>cn.hutool</groupId>
            <artifactId>hutool-all</artifactId>
        </dependency>
>>>>>>> 060b7f31
    </dependencies>

</project><|MERGE_RESOLUTION|>--- conflicted
+++ resolved
@@ -54,7 +54,6 @@
             <artifactId>mapstruct-processor</artifactId>
             <scope>compile</scope>
         </dependency>
-<<<<<<< HEAD
 
         <!--引入es-high-level-client相关依赖  start-->
         <dependency>
@@ -74,12 +73,10 @@
             <version>6.8.2</version>
         </dependency>
 
-=======
         <dependency>
             <groupId>cn.hutool</groupId>
             <artifactId>hutool-all</artifactId>
         </dependency>
->>>>>>> 060b7f31
     </dependencies>
 
 </project>