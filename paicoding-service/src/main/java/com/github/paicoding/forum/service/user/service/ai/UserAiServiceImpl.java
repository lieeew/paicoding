package com.github.paicoding.forum.service.user.service.ai;

import com.github.paicoding.forum.api.model.enums.ai.AISourceEnum;
import com.github.paicoding.forum.api.model.enums.user.UserAIStatEnum;
import com.github.paicoding.forum.api.model.enums.user.UserAiStrategyEnum;
import com.github.paicoding.forum.api.model.vo.chat.ChatItemVo;
import com.github.paicoding.forum.core.util.DateUtil;
import com.github.paicoding.forum.service.user.repository.dao.UserAiDao;
import com.github.paicoding.forum.service.user.repository.dao.UserAiHistoryDao;
import com.github.paicoding.forum.service.user.repository.entity.UserAiDO;
import com.github.paicoding.forum.service.user.repository.entity.UserAiHistoryDO;
import com.github.paicoding.forum.service.user.service.UserAiService;
import com.github.paicoding.forum.service.user.service.conf.AiConfig;
import org.springframework.stereotype.Service;

import javax.annotation.Resource;
import java.util.Objects;

@Service
public class UserAiServiceImpl implements UserAiService {
    @Resource
    private UserAiHistoryDao userAiHistoryDao;

    @Resource
    private UserAiDao userAiDao;

    @Resource
    private AiConfig aiConfig;

    @Override
    public void pushChatItem(AISourceEnum source, Long user, ChatItemVo item) {
        UserAiHistoryDO userAiHistoryDO = new UserAiHistoryDO();
        userAiHistoryDO.setAiType(source.getCode());
        userAiHistoryDO.setUserId(user);
        userAiHistoryDO.setQuestion(item.getQuestion());
        userAiHistoryDO.setAnswer(item.getAnswer());
        userAiHistoryDao.save(userAiHistoryDO);
    }

    /**
     * 获取用户的最大使用次数
     *
     * @param userId
     * @return
     */
    public int getMaxChatCnt(Long userId) {
        UserAiDO ai = userAiDao.getOrInitAiInfo(userId);
        int strategy = ai.getStrategy();
        int cnt = 0;
        // 微信公众号登录用户 +5次
        if (UserAiStrategyEnum.WECHAT.match(strategy)) {
            cnt += aiConfig.getMaxNum().getWechat();
        }

        // 星球用户 +100
        if (UserAiStrategyEnum.STAR_JAVA_GUIDE.match(strategy) || UserAiStrategyEnum.STAR_TECH_PAI.match(strategy)) {
            if (Objects.equals(ai.getState(), UserAIStatEnum.FORMAL.getCode())) {
                // 审核通过
<<<<<<< HEAD
                cnt += 20;
            } else if (Objects.equals(ai.getState(), UserAIStatEnum.TRYING.getCode()) && (System.currentTimeMillis() - ai.getCreateTime().getTime()) <= (3 * 86400_000L)) {
                // 试用中
                cnt += 10;
=======
                cnt += aiConfig.getMaxNum().getStar();
            } else if (Objects.equals(ai.getState(), UserAIStatEnum.TRYING.getCode()) && (System.currentTimeMillis() - ai.getCreateTime().getTime()) <= DateUtil.THREE_DAY_MILL) {
                // 试用中
                cnt += aiConfig.getMaxNum().getStarTry();
>>>>>>> 8e01b634
            }
        }

        // 推荐机制，如果绑定了邀请码，则总次数 + 10%
        if (UserAiStrategyEnum.INVITE_USER.match(strategy)) {
            cnt = (int) (cnt * aiConfig.getMaxNum().getInvited());
        }

        // 根据推荐的人数，来进行增加
        if (ai.getInviteNum() > 0) {
            cnt = (int) (cnt * ai.getInviteNum() * aiConfig.getMaxNum().getInviteNum());
        }

        if (cnt == 0) {
            // 对于登录用户，给五次使用机会
            cnt = aiConfig.getMaxNum().getBasic();
        }
        return cnt;
    }

}<|MERGE_RESOLUTION|>--- conflicted
+++ resolved
@@ -56,17 +56,10 @@
         if (UserAiStrategyEnum.STAR_JAVA_GUIDE.match(strategy) || UserAiStrategyEnum.STAR_TECH_PAI.match(strategy)) {
             if (Objects.equals(ai.getState(), UserAIStatEnum.FORMAL.getCode())) {
                 // 审核通过
-<<<<<<< HEAD
-                cnt += 20;
-            } else if (Objects.equals(ai.getState(), UserAIStatEnum.TRYING.getCode()) && (System.currentTimeMillis() - ai.getCreateTime().getTime()) <= (3 * 86400_000L)) {
-                // 试用中
-                cnt += 10;
-=======
                 cnt += aiConfig.getMaxNum().getStar();
             } else if (Objects.equals(ai.getState(), UserAIStatEnum.TRYING.getCode()) && (System.currentTimeMillis() - ai.getCreateTime().getTime()) <= DateUtil.THREE_DAY_MILL) {
                 // 试用中
                 cnt += aiConfig.getMaxNum().getStarTry();
->>>>>>> 8e01b634
             }
         }
 
