--- conflicted
+++ resolved
@@ -7,11 +7,7 @@
 import com.github.paicoding.forum.core.permission.Permission;
 import com.github.paicoding.forum.core.permission.UserRole;
 import com.github.paicoding.forum.core.util.SessionUtil;
-<<<<<<< HEAD
 import com.github.paicoding.forum.service.user.service.LoginOutService;
-=======
-import com.github.paicoding.forum.service.user.service.SessionService;
->>>>>>> cc528f8d
 import com.github.paicoding.forum.service.user.service.UserService;
 import io.swagger.annotations.Api;
 import io.swagger.annotations.ApiOperation;
@@ -21,8 +17,10 @@
 import org.springframework.web.bind.annotation.RequestMapping;
 import org.springframework.web.bind.annotation.RestController;
 
+import javax.servlet.http.Cookie;
 import javax.servlet.http.HttpServletRequest;
 import javax.servlet.http.HttpServletResponse;
+import java.io.IOException;
 import java.util.Optional;
 
 /**
@@ -49,11 +47,7 @@
      * @param response
      * @return
      */
-<<<<<<< HEAD
     @RequestMapping(path = {"login"})
-=======
-    @RequestMapping(path = {"/login"})
->>>>>>> cc528f8d
     public ResVo<BaseUserInfoDTO> login(HttpServletRequest request,
                                         HttpServletResponse response) {
         String user = request.getParameter("username");
@@ -61,13 +55,8 @@
         String session = loginOutService.register(user, pwd);
         if (StringUtils.isNotBlank(session)) {
             // cookie中写入用户登录信息
-<<<<<<< HEAD
             response.addCookie(SessionUtil.newCookie(LoginOutService.SESSION_KEY, session));
             return ResVo.ok(userService.queryBasicUserInfo(ReqInfoContext.getReqInfo().getUserId()));
-=======
-            response.addCookie(SessionUtil.newCookie(SessionService.SESSION_KEY, session));
-            return ResVo.ok(info);
->>>>>>> cc528f8d
         } else {
             return ResVo.fail(StatusEnum.LOGIN_FAILED_MIXED, "登录失败，请重试");
         }
@@ -76,7 +65,6 @@
     /**
      * 判断是否有登录
      *
-<<<<<<< HEAD
      * @return
      */
     @RequestMapping(path = "isLogined")
@@ -91,44 +79,21 @@
         return ResVo.ok(user);
     }
 
-=======
-     * @param request
-     * @return
-     */
-    @RequestMapping(path = "/isLogined")
-    public ResVo<Boolean> isLogined(HttpServletRequest request) {
-        return ResVo.ok(ReqInfoContext.getReqInfo().getUserId() != null);
-    }
-
->>>>>>> cc528f8d
     /**
      * 登出
      *
      * @param response
      * @return
-<<<<<<< HEAD
      */
     @Permission(role = UserRole.LOGIN)
     @GetMapping("logout")
     public ResVo<Boolean> logOut(HttpServletResponse response) {
         Optional.ofNullable(ReqInfoContext.getReqInfo()).ifPresent(s -> loginOutService.logout(s.getSession()));
-=======
-     * @throws IOException
-     */
-    @Permission(role = UserRole.LOGIN)
-    @GetMapping("logout")
-    public ResVo<Boolean> logOut(HttpServletResponse response) throws IOException {
-        Optional.ofNullable(ReqInfoContext.getReqInfo()).ifPresent(s -> sessionService.logout(s.getSession()));
->>>>>>> cc528f8d
         // 为什么不后端实现重定向？ 重定向交给前端执行，避免由于前后端分离，本地开发时端口不一致导致的问题
         // response.sendRedirect("/");
 
         // 移除cookie
-<<<<<<< HEAD
         response.addCookie(SessionUtil.delCookie(LoginOutService.SESSION_KEY));
-=======
-        response.addCookie(SessionUtil.delCookie(SessionService.SESSION_KEY));
->>>>>>> cc528f8d
         return ResVo.ok(true);
     }
 }