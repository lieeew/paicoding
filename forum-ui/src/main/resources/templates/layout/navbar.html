--- conflicted
+++ resolved
@@ -86,16 +86,7 @@
             </ul>
             <form class="form-inline my-md-0" action="/search" method="get">
                 <div class="input-icon">
-                    <!-- <span class="input-icon-addon">
-                      <svg xmlns="http://www.w3.org/2000/svg" class="icon" width="24" height="24" viewBox="0 0 24 24"
-                           stroke-width="2" stroke="currentColor" fill="none" stroke-linecap="round"
-                           stroke-linejoin="round"><path stroke="none" d="M0 0h24v24H0z" fill="none"></path><circle
-                              cx="10" cy="10" r="7"></circle><line x1="21" y1="21" x2="15" y2="15"></line></svg>
-                    </span> -->
                     <input name="key" required type="text" class="form-control nav-search" placeholder="找文章/找标签/找技术大神" aria-label="Recipient's username" aria-describedby="basic-addon2">
-                    <!-- <div class="input-group-append">
-                        <span class="input-group-text" id="basic-addon2">搜索</span>
-                    </div>        -->
                 </div>
             </form>
             <button type="button" class="btn btn-primary nav-article">
@@ -109,13 +100,8 @@
             </ul>
             <ul th:if="${global.isLogin}" class="navbar-nav my-md-0">
                 <!--  已登录 -->
-<<<<<<< HEAD
-                <li class="nav-item">
+                <li class="nav-item nav-notice">
                     <a class="nav-link navbar-count-msg-box" href="/notice/comment">
-=======
-                <li class="nav-item nav-notice">
-                    <a class="nav-link navbar-count-msg-box" href="/message" target="_blank">
->>>>>>> 48c470bf
                         <span th:if="${global.msgNum != null && global.msgNum > 0}"
                               class="navbar-count-msg"></span>
                         <svg xmlns="http://www.w3.org/2000/svg" class="icon" width="18" height="18" viewBox="0 0 24 24"
@@ -183,7 +169,7 @@
             </div>
         </div>
     </div>
-    
+
     <script src="/js/jquery.min.js"></script>
     <script src="/js/biz/login.js"></script>
     <script src="/js/mock.js" th:if="${!#strings.equals(global.env, 'prod')}"></script>
