--- conflicted
+++ resolved
@@ -1,25 +1,16 @@
 <!DOCTYPE html>
 <html lang="zh-CN" xmlns:th="http://www.thymeleaf.org">
   <head th:fragment="head(title, links, scripts)">
-<<<<<<< HEAD
-    <title th:replace="${title}"
-           th:text="${global.siteInfo == null ? '' : global.siteInfo.websiteName}">
-=======
     <title
       th:replace="${title}"
       th:text="${global.siteInfo == null ? '' : global.siteInfo.websiteName}"
     >
->>>>>>> b4a8839a
       技术派
     </title>
     <!-- Required meta tags -->
     <meta
       name="keywords"
-<<<<<<< HEAD
       content="技术派,开源社区,java,spring boot,IT,程序员,开发者,mysql,redis"
-=======
-      content="技术派，开发工具，开发者社区，开源社区，spring boot开源社区，Java开源社区，社区文章，社区问答"
->>>>>>> b4a8839a
     />
     <meta name="description" content="技术派" />
     <meta charset="utf-8" />
