--- conflicted
+++ resolved
@@ -1,6 +1,5 @@
 <!DOCTYPE html>
 <html lang="zh-CN" xmlns:th="http://www.thymeleaf.org">
-<<<<<<< HEAD
 
 <head th:fragment="head(title, links, scripts)">
     <title th:replace="${title}" th:text="${global.siteInfo == null ? '' : global.siteInfo.websiteName}">Quick社区</title>
@@ -11,28 +10,6 @@
     <meta name="viewport" content="width=device-width, initial-scale=1, shrink-to-fit=no, user-scalable=no">
     <link rel="icon" th:href="${global.siteInfo == null ? '' : global.siteInfo.websiteFaviconIconUrl}"
           href="https://hhui.top/imgs/info/ico.png">
-=======
-  <head th:fragment="head(title, links, scripts)">
-    <title th:replace="${title}" th:text="${siteInfo.websiteName}">
-      Quick社区
-    </title>
-    <!-- Required meta tags -->
-    <meta
-      name="keywords"
-      content="quick-forum，二维码，图片，开发工具，开发者社区，开源社区，spring boot开源社区，Java开源社区，社区文章，社区问答"
-    />
-    <meta name="description" content="quick-forum社区" />
-    <meta charset="utf-8" />
-    <meta
-      name="viewport"
-      content="width=device-width, initial-scale=1, shrink-to-fit=no, user-scalable=no"
-    />
-    <link
-      rel="icon"
-      th:href="${global.siteInfo.websiteFaviconIconUrl}"
-      href="https://hhui.top/imgs/info/ico.png"
-    />
->>>>>>> 48c470bf
 
     <!-- cdn server -->
 
@@ -47,14 +24,6 @@
 
     <link rel="stylesheet" href="/css/article-info.css" />
 
-<<<<<<< HEAD
     <th:block th:replace="${links}"/>
     <th:block th:replace="${scripts}"/>
-</head>
-
-=======
-    <th:block th:replace="${links}" />
-    <th:block th:replace="${scripts}" />
-  </head>
->>>>>>> 48c470bf
-</html>+</head>