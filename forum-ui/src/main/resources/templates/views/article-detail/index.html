--- conflicted
+++ resolved
@@ -66,279 +66,331 @@
       <div th:replace="components/layout/footer :: footer"></div>
     </div>
     <script th:inline="javascript">
-        // 内容渲染
-        const articleId = [[${vo.article.articleId}]];
-        const content = [[${vo.article.content}]];
-        document.getElementById('articleContent').innerHTML = marked.parse(content);
-        // 文章样式渲染
-        document.addEventListener('DOMContentLoaded', function (event) {
-            if (document.querySelectorAll('pre code').length === 0) {
-                return;
-            }
-
-            // 加载 highlight 样式文件
-            // loadLink('https://cdnjs.cloudflare.com/ajax/libs/highlight.js/9.12.0/styles/atom-one-light.min.css');
-            // 加载 highlight 脚本文件
-            loadScript('https://cdnjs.cloudflare.com/ajax/libs/highlight.js/9.12.0/highlight.min.js', function () {
-                document.querySelectorAll('pre code').forEach(function (block) {
-                    hljs.highlightBlock(block);
-                });
-            });
-        });
-<<<<<<< HEAD
-
-        // 生成菜单
-        genTocMenu1('#articleContent', '#contentMenu')
-
-        // 评论相关
-        const commentContent = $("#commentContent");
-=======
-    });
-
-    // 生成菜单
-    genTocMenu('#articleContent', '#contentMenu')
-
-
-
-
-    function bindCommentInputEvent() {
-        // 直接评论输入框
-        let commentContent = $("#commentContent");
->>>>>>> af3f3c32
-        commentContent.on('input propertychange', function () {
-            const val = $(this).val();
-            if (val) {
-                $("#commentBtn").attr("disabled", false)
-                    .removeClass("c-btn-disabled");
-            } else {
-                $("#commentBtn").attr("disabled", true)
-                    .addClass("c-btn-disabled");
-            }
-        });
-
-<<<<<<< HEAD
-        // 直接评论
-        const commentBtn = $("#commentBtn");
-=======
-        // 评论按钮
-        let commentBtn = $("#commentBtn");
->>>>>>> af3f3c32
-        commentBtn.click(function () {
-            const content = commentContent.val();
-            if (!content || content.length > 512) {
-                toastr.error("评论内容长度要求在[1,512]之间");
-                return;
-            }
-            // 提交评论
-            const params = {
-                // 文章id
-                "articleId": articleId,
-                // 评论内容
-                "commentContent": content
-            };
-            post("/comment/api/post", params, function (data) {
-                // 使用 Ajax 的方式，直接更新评论列表
-                document.getElementById("commentDiv").innerHTML = data;
-<<<<<<< HEAD
-            })
-        });
-
-        // 回复评论
-        const replyContent = $('#replyContent');
-=======
-                bindCommentInputEvent();
-            })
-        });
-
-        // 回复评论
-        let replyContent = $('#replyContent');
->>>>>>> af3f3c32
-        const replyBtn = $('#replyBtn');
-        $('.reply-comment').on('click', function (e) {
-            $('#commentModalDropLabel').html('回复 ' + this.dataset.replyNickname);
-            $('#repliedContent').html(this.dataset.replyContent);
-            replyContent.attr('placeholder', '回复' + this.dataset.replyNickname);
-            // 回复的评论ID
-            replyBtn.attr('data-reply-id', this.dataset.replyId);
-            // 回复的一级评论ID
-            replyBtn.attr('data-reply-top', this.dataset.replyTop);
-        });
-
-        replyBtn.on('click', function () {
-            if (!replyContent.val()) {
-                toastr.error('回复内容不能为空');
-                return;
-            }
-            // 提交评论
-            const params = {
-                // 文章id
-                "articleId": $('#postsTitle').attr("data-id"),
-                // 评论内容
-                "commentContent": replyContent.val(),
-                // 回复的评论id
-                "parentCommentId": replyBtn.attr('data-reply-id'),
-                // 回复的一级评论id
-                "topCommentId": replyBtn.attr('data-reply-top')
-            };
-            post("/comment/api/post", params, function (data) {
-                document.getElementById("commentDiv").innerHTML = data;
-                // fixme 回复时，直接在评论下面展示一个输入框，完成之后不更新当前页面，直接重新渲染评论列表即可，即删除下面的重新刷新逻辑，只保留上面的逻辑
-                let url = location.href;
-                if (url.indexOf("#commentList") === -1) {
-                    location.href = url + "#commentList";
-                }
-                location.reload(true);
-            })
-        });
-<<<<<<< HEAD
-
-        // 跳转到评论的地方
-        $("#commentFloatBtn").click(function () {
-            document.getElementById("commentList").scrollIntoView(true);
-        })
-=======
-    }
-    bindCommentInputEvent();
-
-    // 跳转到评论的地方
-    $("#commentFloatBtn").click(function () {
-        document.getElementById("commentList").scrollIntoView(true);
-    })
-
-    if (window.location.href.indexOf("#commentList") >= 0) {
-        document.getElementById("commentList").scrollIntoView(true);
-    }
-
-    // 点赞
-    let praisedCount = [[${vo.article.count.praiseCount}]]
-    let praised = [[${vo.article.praised}]]
-    const isLogin = [[${global.isLogin}]]
-    const currentUserId = isLogin ? [[${global.user != null ? global.user.userId: ''}]] : '';
-    const currentUserAvatar = isLogin ? [[${global.user != null ? global.user.photo: ''}]] : '';
-
-    function praiseFunc() {
-        if (!isLogin) {
-            // 未登录，不执行相关操作
-            return;
-        }
->>>>>>> af3f3c32
-
-        if (window.location.href.indexOf("#commentList") >= 0) {
-            document.getElementById("commentList").scrollIntoView(true);
-        }
-
-        // 点赞
-        let praisedCount = [[${vo.article.count.praiseCount}]]
-        let praised = [[${vo.article.praised}]]
-        const isLogin = [[${global.isLogin}]]
-        const currentUserId = isLogin ? [[${global.user != null ? global.user.userId: ''}]] : '';
-        const currentUserAvatar = isLogin ? [[${global.user != null ? global.user.photo: ''}]] : '';
-
-        function praiseFunc() {
-            if (!isLogin) {
-                // 未登录，不执行相关操作
-                return;
-            }
-
-            praised = !praised;
-
-            praiseArticle(articleId, praised, function (data) {
-                let avatarList = $('#praiseUsers')
-                if (praised) {
-                    // 点赞
-                    praisedCount += 1;
-                    $("#praiseFloatBtn, #praiseBtn").addClass("active")
-
-                    // 添加当前点赞用户的头像
-                    avatarList.prepend('' +
-                        '            <a class="g-user-popover approval-img" href="/user/' + currentUserId + '">\n' +
-                        '                <img src="' + currentUserAvatar + '">\n' +
-                        '            </a>')
-                } else {
-                    // 取消点赞
-                    praisedCount -= 1;
-                    $("#praiseFloatBtn, #praiseBtn").removeClass("active")
-
-                    // 移除当前点赞用户的头像
-                    let subItems = avatarList.children();
-                    for (let i = 0; i < subItems.length; i++) {
-                        let target = subItems[i];
-                        if (target.innerHTML.indexOf(currentUserAvatar) >= 0) {
-                            // 移除当前用户头像
-                            target.remove();
-                            break;
-                        }
-                    }
-                }
-
-
-                if (praisedCount > 0) {
-                    $("#praiseFloatBtn").addClass("with-badge")
-                    $('#praiseFloatBtn').attr("badge", praisedCount)
-                    $('#praiseDesc').text(String(praisedCount) + '人已点赞');
-
-                } else {
-                    $("#praiseFloatBtn").removeClass("with-badge")
-                    $('#praiseFloatBtn').removeAttr("badge")
-                    $('#praiseDesc').text('真诚点赞，诚不我欺');
-                }
-            });
-        }
-
-        // 点赞
-        $("#praiseFloatBtn, #praiseBtn").on('click', function () {
-            praiseFunc();
-        });
-
-        // 收藏
-        let collectionCount = [[${vo.article.count.collectionCount}]]
-        let collected = [[${vo.article.collected}]]
-        $("#collectFloatBtn").click(function () {
-            if (!isLogin) {
-                // 未登录，不执行相关操作
-                return;
-            }
-
-            collected = !collected;
-
-            collectArticle(articleId, collected, function (data) {
-                if (collected) {
-                    // 点赞
-                    collectionCount += 1;
-                    $("#collectFloatBtn").addClass("active")
-                } else {
-                    collectionCount -= 1;
-                    $("#collectFloatBtn").removeClass("active")
-                }
-
-                if (collectionCount > 0) {
-                    $("#collectFloatBtn").addClass("with-badge")
-                    $('#collectFloatBtn').attr("badge", collectionCount)
-                } else {
-                    $("#collectFloatBtn").removeClass("with-badge")
-                    $('#collectFloatBtn').removeAttr("badge")
-                }
-            });
-        })
-
-
-        // 加载推荐列表
-        let params = {
-            "articleId": articleId,
-            "page": 1
-        }
-      //   loadMore("#articleList", "/article/api/recommend", params, "articleList");
-
-        // 回到顶端
-        $.scrollUp({
-            animation: 'fade',
-            activeOverlay: '#00FFFF',
-            scrollImg: {
-                active: true,
-                type: 'background',
-                src: '/img/top.png'
-            }
-        });
+          // 内容渲染
+          const articleId = [[${vo.article.articleId}]];
+          const content = [[${vo.article.content}]];
+          document.getElementById('articleContent').innerHTML = marked.parse(content);
+          // 文章样式渲染
+          document.addEventListener('DOMContentLoaded', function (event) {
+              if (document.querySelectorAll('pre code').length === 0) {
+                  return;
+              }
+
+              // 加载 highlight 样式文件
+              // loadLink('https://cdnjs.cloudflare.com/ajax/libs/highlight.js/9.12.0/styles/atom-one-light.min.css');
+              // 加载 highlight 脚本文件
+              loadScript('https://cdnjs.cloudflare.com/ajax/libs/highlight.js/9.12.0/highlight.min.js', function () {
+                  document.querySelectorAll('pre code').forEach(function (block) {
+                      hljs.highlightBlock(block);
+                  });
+              });
+          });
+
+      // 生成菜单
+      genTocMenu('#articleContent', '#contentMenu')
+
+      function bindCommentInputEvent() {
+          // 直接评论输入框
+          let commentContent = $("#commentContent");
+          commentContent.on('input propertychange', function () {
+              const val = $(this).val();
+              if (val) {
+                  $("#commentBtn").attr("disabled", false)
+                      .removeClass("c-btn-disabled");
+              } else {
+                  $("#commentBtn").attr("disabled", true)
+                      .addClass("c-btn-disabled");
+              }
+          });
+
+          // 评论按钮
+          let commentBtn = $("#commentBtn");
+          commentBtn.click(function () {
+              const content = commentContent.val();
+              if (!content || content.length > 512) {
+                  toastr.error("评论内容长度要求在[1,512]之间");
+                  return;
+              }
+              // 提交评论
+              const params = {
+                  // 文章id
+                  "articleId": articleId,
+                  // 评论内容
+                  "commentContent": content
+              };
+              post("/comment/api/post", params, function (data) {
+                  // 使用 Ajax 的方式，直接更新评论列表
+                  document.getElementById("commentDiv").innerHTML = data;
+                  bindCommentInputEvent();
+              })
+          });
+
+          // 回复评论
+          let replyContent = $('#replyContent');
+          const replyBtn = $('#replyBtn');
+          $('.reply-comment').on('click', function (e) {
+              $('#commentModalDropLabel').html('回复 ' + this.dataset.replyNickname);
+              $('#repliedContent').html(this.dataset.replyContent);
+              replyContent.attr('placeholder', '回复' + this.dataset.replyNickname);
+              // 回复的评论ID
+              replyBtn.attr('data-reply-id', this.dataset.replyId);
+              // 回复的一级评论ID
+              replyBtn.attr('data-reply-top', this.dataset.replyTop);
+          });
+
+          replyBtn.on('click', function () {
+              if (!replyContent.val()) {
+                  toastr.error('回复内容不能为空');
+                  return;
+              }
+              // 提交评论
+              const params = {
+                  // 文章id
+                  "articleId": $('#postsTitle').attr("data-id"),
+                  // 评论内容
+                  "commentContent": replyContent.val(),
+                  // 回复的评论id
+                  "parentCommentId": replyBtn.attr('data-reply-id'),
+                  // 回复的一级评论id
+                  "topCommentId": replyBtn.attr('data-reply-top')
+              };
+              post("/comment/api/post", params, function (data) {
+                  document.getElementById("commentDiv").innerHTML = data;
+                  // fixme 回复时，直接在评论下面展示一个输入框，完成之后不更新当前页面，直接重新渲染评论列表即可，即删除下面的重新刷新逻辑，只保留上面的逻辑
+                  let url = location.href;
+                  if (url.indexOf("#commentList") === -1) {
+                      location.href = url + "#commentList";
+                  }
+                  location.reload(true);
+              })
+          });
+      }
+      bindCommentInputEvent();
+
+      // 跳转到评论的地方
+      $("#commentFloatBtn").click(function () {
+          document.getElementById("commentList").scrollIntoView(true);
+      })
+
+      if (window.location.href.indexOf("#commentList") >= 0) {
+          document.getElementById("commentList").scrollIntoView(true);
+      }
+
+      // 点赞
+      let praisedCount = [[${vo.article.count.praiseCount}]]
+      let praised = [[${vo.article.praised}]]
+      const isLogin = [[${global.isLogin}]]
+      const currentUserId = isLogin ? [[${global.user != null ? global.user.userId: ''}]] : '';
+      const currentUserAvatar = isLogin ? [[${global.user != null ? global.user.photo: ''}]] : '';
+
+      function praiseFunc() {
+          if (!isLogin) {
+              // 未登录，不执行相关操作
+              return;
+          }
+
+          praised = !praised;
+
+          praiseArticle(articleId, praised, function (data) {
+              let avatarList = $('#praiseUsers')
+              if (praised) {
+                  // 点赞
+                  praisedCount += 1;
+                  $("#praiseFloatBtn, #praiseBtn").addClass("active")
+
+                  // 添加当前点赞用户的头像
+                  avatarList.prepend('' +
+                      '            <a class="g-user-popover approval-img" href="/user/' + currentUserId + '">\n' +
+                      '                <img src="' + currentUserAvatar + '">\n' +
+                      '            </a>')
+              } else {
+                  $("#commentBtn").attr("disabled", true)
+                      .addClass("c-btn-disabled");
+              }
+          });
+
+          // 直接评论
+          const commentBtn = $("#commentBtn");
+          commentBtn.click(function () {
+              const content = commentContent.val();
+              if (!content || content.length > 512) {
+                  toastr.error("评论内容长度要求在[1,512]之间");
+                  return;
+              }
+              // 提交评论
+              const params = {
+                  // 文章id
+                  "articleId": articleId,
+                  // 评论内容
+                  "commentContent": content
+              };
+              post("/comment/api/post", params, function (data) {
+                  // 使用 Ajax 的方式，直接更新评论列表
+                  document.getElementById("commentDiv").innerHTML = data;
+              })
+          });
+
+          // 回复评论
+          const replyContent = $('#replyContent');
+          const replyBtn = $('#replyBtn');
+          $('.reply-comment').on('click', function (e) {
+              $('#commentModalDropLabel').html('回复 ' + this.dataset.replyNickname);
+              $('#repliedContent').html(this.dataset.replyContent);
+              replyContent.attr('placeholder', '回复' + this.dataset.replyNickname);
+              // 回复的评论ID
+              replyBtn.attr('data-reply-id', this.dataset.replyId);
+              // 回复的一级评论ID
+              replyBtn.attr('data-reply-top', this.dataset.replyTop);
+          });
+
+          replyBtn.on('click', function () {
+              if (!replyContent.val()) {
+                  toastr.error('回复内容不能为空');
+                  return;
+              }
+              // 提交评论
+              const params = {
+                  // 文章id
+                  "articleId": $('#postsTitle').attr("data-id"),
+                  // 评论内容
+                  "commentContent": replyContent.val(),
+                  // 回复的评论id
+                  "parentCommentId": replyBtn.attr('data-reply-id'),
+                  // 回复的一级评论id
+                  "topCommentId": replyBtn.attr('data-reply-top')
+              };
+              post("/comment/api/post", params, function (data) {
+                  document.getElementById("commentDiv").innerHTML = data;
+                  // fixme 回复时，直接在评论下面展示一个输入框，完成之后不更新当前页面，直接重新渲染评论列表即可，即删除下面的重新刷新逻辑，只保留上面的逻辑
+                  let url = location.href;
+                  if (url.indexOf("#commentList") === -1) {
+                      location.href = url + "#commentList";
+                  }
+                  location.reload(true);
+              })
+          });
+
+          // 跳转到评论的地方
+          $("#commentFloatBtn").click(function () {
+              document.getElementById("commentList").scrollIntoView(true);
+          })
+
+          if (window.location.href.indexOf("#commentList") >= 0) {
+              document.getElementById("commentList").scrollIntoView(true);
+          }
+
+          // 点赞
+          let praisedCount = [[${vo.article.count.praiseCount}]]
+          let praised = [[${vo.article.praised}]]
+          const isLogin = [[${global.isLogin}]]
+          const currentUserId = isLogin ? [[${global.user != null ? global.user.userId: ''}]] : '';
+          const currentUserAvatar = isLogin ? [[${global.user != null ? global.user.photo: ''}]] : '';
+
+          function praiseFunc() {
+              if (!isLogin) {
+                  // 未登录，不执行相关操作
+                  return;
+              }
+
+              praised = !praised;
+
+              praiseArticle(articleId, praised, function (data) {
+                  let avatarList = $('#praiseUsers')
+                  if (praised) {
+                      // 点赞
+                      praisedCount += 1;
+                      $("#praiseFloatBtn, #praiseBtn").addClass("active")
+
+                      // 添加当前点赞用户的头像
+                      avatarList.prepend('' +
+                          '            <a class="g-user-popover approval-img" href="/user/' + currentUserId + '">\n' +
+                          '                <img src="' + currentUserAvatar + '">\n' +
+                          '            </a>')
+                  } else {
+                      // 取消点赞
+                      praisedCount -= 1;
+                      $("#praiseFloatBtn, #praiseBtn").removeClass("active")
+
+                      // 移除当前点赞用户的头像
+                      let subItems = avatarList.children();
+                      for (let i = 0; i < subItems.length; i++) {
+                          let target = subItems[i];
+                          if (target.innerHTML.indexOf(currentUserAvatar) >= 0) {
+                              // 移除当前用户头像
+                              target.remove();
+                              break;
+                          }
+                      }
+                  }
+
+
+                  if (praisedCount > 0) {
+                      $("#praiseFloatBtn").addClass("with-badge")
+                      $('#praiseFloatBtn').attr("badge", praisedCount)
+                      $('#praiseDesc').text(String(praisedCount) + '人已点赞');
+
+                  } else {
+                      $("#praiseFloatBtn").removeClass("with-badge")
+                      $('#praiseFloatBtn').removeAttr("badge")
+                      $('#praiseDesc').text('真诚点赞，诚不我欺');
+                  }
+              });
+          }
+
+          // 点赞
+          $("#praiseFloatBtn, #praiseBtn").on('click', function () {
+              praiseFunc();
+          });
+
+          // 收藏
+          let collectionCount = [[${vo.article.count.collectionCount}]]
+          let collected = [[${vo.article.collected}]]
+          $("#collectFloatBtn").click(function () {
+              if (!isLogin) {
+                  // 未登录，不执行相关操作
+                  return;
+              }
+
+              collected = !collected;
+
+              collectArticle(articleId, collected, function (data) {
+                  if (collected) {
+                      // 点赞
+                      collectionCount += 1;
+                      $("#collectFloatBtn").addClass("active")
+                  } else {
+                      collectionCount -= 1;
+                      $("#collectFloatBtn").removeClass("active")
+                  }
+
+                  if (collectionCount > 0) {
+                      $("#collectFloatBtn").addClass("with-badge")
+                      $('#collectFloatBtn').attr("badge", collectionCount)
+                  } else {
+                      $("#collectFloatBtn").removeClass("with-badge")
+                      $('#collectFloatBtn').removeAttr("badge")
+                  }
+              });
+          })
+
+
+          // 加载推荐列表
+          let params = {
+              "articleId": articleId,
+              "page": 1
+          }
+        //   loadMore("#articleList", "/article/api/recommend", params, "articleList");
+
+          // 回到顶端
+          $.scrollUp({
+              animation: 'fade',
+              activeOverlay: '#00FFFF',
+              scrollImg: {
+                  active: true,
+                  type: 'background',
+                  src: '/img/top.png'
+              }
+          });
     </script>
   </body>
 </html>