--- conflicted
+++ resolved
@@ -45,7 +45,7 @@
         </div>
       </div>
     </div>
-<!--    不需要了，js 中直接有，删除 hidden-->
+    <!--    不需要了，js 中直接有，删除 hidden-->
     <div class="form-group" id="paiEditor">
       <textarea
         style="display: none"
@@ -138,10 +138,7 @@
                     </svg>
                     <div class="click-text">点击上传封面</div>
                   </div>
-                  <img
-                    class="person-img"
-                    id="pic"
-                  />
+                  <img class="person-img" id="pic" />
                   <span class="close_icon">X</span>
 
                   <svg
@@ -217,474 +214,463 @@
     </div>
 
     <script th:inline="javascript">
-      // https://github.com/sparksuite/simplemde-markdown-editor
-      let vo = [[${ vo }]], uid = "forumId", articleId = 0, pic = $("#pic"),
-              cover =[[${ vo.article != null ? vo.article.cover : '' }]],
-              tagSelect = $('#tag-select'), close_icon = $(".close_icon"),
-              upload = $("#upload"), clickCover = $(".click-cover");
-      if (vo && vo.article) {
-        articleId = vo.article.articleId;
-        uid = uid + "_" + articleId;
-      }
-
-      // 已知的参数
-      var defaults = {
-        articleId: articleId,
-        articleType: "BLOG",
-        source: 2,
-        sourceUrl: "",
-        cover: cover,
-      };
-
-      // 编辑器
-      var simplemde = editormd("paiEditor", {
-        width: "100%",
-        // height: 740,
-        path: '../editormd/lib/',
-        // autoHeight : true,
-        // theme : "dark",
-        // previewTheme : "dark",
-        // editorTheme : "pastel-on-dark",
-        // markdown : md.result,
-        codeFold: true,
-        //syncScrolling : false,
-        saveHTMLToTextarea: true,    // 保存 HTML 到 Textarea
-        searchReplace: true,
-        //watch : false,                // 关闭实时预览
-        htmlDecode: "style,script,iframe|on*",            // 开启 HTML 标签解析，为了安全性，默认不开启
-        //toolbar  : false,             //关闭工具栏
-        //previewCodeHighlight : false, // 关闭预览 HTML 的代码块高亮，默认开启
-        emoji: true,
-        taskList: true,
-        tocm: true,         // Using [TOCM]
-        tex: true,                   // 开启科学公式TeX语言支持，默认关闭
-        flowChart: true,             // 开启流程图支持，默认关闭
-        sequenceDiagram: true,       // 开启时序/序列图支持，默认关闭,
-        //dialogLockScreen : false,   // 设置弹出层对话框不锁屏，全局通用，默认为true
-        //dialogShowMask : false,     // 设置弹出层对话框显示透明遮罩层，全局通用，默认为true
-        //dialogDraggable : false,    // 设置弹出层对话框不可拖动，全局通用，默认为true
-        //dialogMaskOpacity : 0.4,    // 设置透明遮罩层的透明度，全局通用，默认值为0.1
-        //dialogMaskBgColor : "#000", // 设置透明遮罩层的背景颜色，全局通用，默认为#fff
-        imageUpload: true,
-        imageFormats: ["jpg", "jpeg", "gif", "png", "bmp", "webp"],
-        imageUploadURL: "/image/upload",
-        onload: function () {
-          console.log('onload', this);
-          //this.fullscreen();
-          //this.unwatch();
-          //this.watch().fullscreen();
-
-          //this.setMarkdown("#PHP");
-          //this.width("100%");
-          //this.height(480);
-          //this.resize("100%", 640);
-        },
-        onchange: function () {
-          let newVal = this.getMarkdown();
-          let add;
-          if (newVal.startsWith(lastVal)) {
-            add = newVal.substring(lastVal.length);
-          } else if (lastVal.startsWith(newVal)) {
-            lastVal = newVal;
-            return;
-          } else {
-            add = newVal;
-          }
-
-          // 获取变化的内容，判断新增内容中是否存在图片
-          const pattern = /!\[(.*?)\]\((.*?)\)/mg;
-          let matcher;
-          try {
-            while ((matcher = pattern.exec(add)) !== null) {
-              let target = matcher[0];
-              let title = matcher[1];
-              let url = matcher[2];
-              if (url.length > 0 && url.startsWith("http")) {
-                // 再图片自动上传的过程中，不允许继续编辑，避免出现问题
-                simplemde.readonly = true;
-                console.log("start to upload: ", target, title, url);
-                get("/image/save?img=" + url, "", function (result) {
-                  let newImg = `![${title}](${result.imagePath})`;
-                  if (target != newImg) {
-                    // 获取光标位置，替换之后重新设置
-                    let cursor = simplemde.getCursor();
-                    simplemde.setValue(simplemde.getMarkdown().replaceAll(target, newImg));
-                    simplemde.setCursor({line: cursor.line, ch: cursor.ch})
+            // https://github.com/sparksuite/simplemde-markdown-editor
+            let vo = [[${ vo }]], uid = "forumId", articleId = 0, pic = $("#pic"),
+                    cover =[[${ vo.article != null ? vo.article.cover : '' }]],
+                    tagSelect = $('#tag-select'), close_icon = $(".close_icon"),
+                    upload = $("#upload"), clickCover = $(".click-cover");
+            if (vo && vo.article) {
+              articleId = vo.article.articleId;
+              uid = uid + "_" + articleId;
+            }
+
+            // 已知的参数
+            var defaults = {
+              articleId: articleId,
+              articleType: "BLOG",
+              source: 2,
+              sourceUrl: "",
+              cover: cover,
+            };
+
+            // 编辑器
+            var simplemde = editormd("paiEditor", {
+              width: "100%",
+              // height: 740,
+              path: '../editormd/lib/',
+              // autoHeight : true,
+              // theme : "dark",
+              // previewTheme : "dark",
+              // editorTheme : "pastel-on-dark",
+              // markdown : md.result,
+              codeFold: true,
+              //syncScrolling : false,
+              saveHTMLToTextarea: true,    // 保存 HTML 到 Textarea
+              searchReplace: true,
+              //watch : false,                // 关闭实时预览
+              htmlDecode: "style,script,iframe|on*",            // 开启 HTML 标签解析，为了安全性，默认不开启
+              //toolbar  : false,             //关闭工具栏
+              //previewCodeHighlight : false, // 关闭预览 HTML 的代码块高亮，默认开启
+              emoji: true,
+              taskList: true,
+              tocm: true,         // Using [TOCM]
+              tex: true,                   // 开启科学公式TeX语言支持，默认关闭
+              flowChart: true,             // 开启流程图支持，默认关闭
+              sequenceDiagram: true,       // 开启时序/序列图支持，默认关闭,
+              //dialogLockScreen : false,   // 设置弹出层对话框不锁屏，全局通用，默认为true
+              //dialogShowMask : false,     // 设置弹出层对话框显示透明遮罩层，全局通用，默认为true
+              //dialogDraggable : false,    // 设置弹出层对话框不可拖动，全局通用，默认为true
+              //dialogMaskOpacity : 0.4,    // 设置透明遮罩层的透明度，全局通用，默认值为0.1
+              //dialogMaskBgColor : "#000", // 设置透明遮罩层的背景颜色，全局通用，默认为#fff
+              imageUpload: true,
+              imageFormats: ["jpg", "jpeg", "gif", "png", "bmp", "webp"],
+              imageUploadURL: "/image/upload",
+              onload: function () {
+                console.log('onload', this);
+                //this.fullscreen();
+                //this.unwatch();
+                //this.watch().fullscreen();
+
+                //this.setMarkdown("#PHP");
+                //this.width("100%");
+                //this.height(480);
+                //this.resize("100%", 640);
+              },
+              onchange: function () {
+                let newVal = this.getMarkdown();
+                let add;
+                if (newVal.startsWith(lastVal)) {
+                  add = newVal.substring(lastVal.length);
+                } else if (lastVal.startsWith(newVal)) {
+                  lastVal = newVal;
+                  return;
+                } else {
+                  add = newVal;
+                }
+
+                // 获取变化的内容，判断新增内容中是否存在图片
+                const pattern = /!\[(.*?)\]\((.*?)\)/mg;
+                let matcher;
+                try {
+                  while ((matcher = pattern.exec(add)) !== null) {
+                    let target = matcher[0];
+                    let title = matcher[1];
+                    let url = matcher[2];
+                    if (url.length > 0 && url.startsWith("http")) {
+                      // 再图片自动上传的过程中，不允许继续编辑，避免出现问题
+                      simplemde.readonly = true;
+                      console.log("start to upload: ", target, title, url);
+                      get("/image/save?img=" + url, "", function (result) {
+                        let newImg = `![${title}](${result.imagePath})`;
+                        if (target != newImg) {
+                          // 获取光标位置，替换之后重新设置
+                          let cursor = simplemde.getCursor();
+                          simplemde.setValue(simplemde.getMarkdown().replaceAll(target, newImg));
+                          simplemde.setCursor({line: cursor.line, ch: cursor.ch})
+                        }
+                      });
+                    }
                   }
-                });
-              }
-            }
-            lastVal = newVal;
-          } catch (e) {
-            console.log(e);
-          } finally {
-            simplemde.readonly = false;
-          }
-        }
-      });
-      let lastVal = "";
-
-      // 复制粘贴图片
-      document.addEventListener('paste', function (event) {
-        let items = (event.clipboardData || window.clipboardData).items;
-        let file = null;
-        if (items && items.length) {
-          // 搜索剪切板items
-          for (let i = 0; i < items.length; i++) {
-            if (items[i].type.indexOf('image') !== -1) {
-              file = items[i].getAsFile();
-              break;
-            }
-          }
-        } else {
-          toastr.error("当前浏览器不支持");
-          return;
-        }
-        if (!file) {
-          return;
-        }
-        // 此时需要先上传到服务器端，然后
-        let objUrl = getObjectURL(file); //获取图片的路径，该路径不是图片在本地的路径
-        console.log("文章编辑器中上传图片：" + { objUrl });
-
-        if (objUrl) {
-          let pic = file
-          let formData = new FormData()
-          formData.append("image", pic)
-          $.ajax({
-            url: "/image/upload",
-            type: "post",
-            data: formData,
-            cache: false,
-            contentType: false,
-            processData: false,
-            success: function (data) {
-              if (data.status.code === 0) {
-                // 插入一个空行
-                simplemde.insertValue("\n");
-                simplemde.replaceSelection("![](" + data.result.imagePath + ")");
-                simplemde.insertValue("\n");
+                  lastVal = newVal;
+                } catch (e) {
+                  console.log(e);
+                } finally {
+                  simplemde.readonly = false;
+                }
+              }
+            });
+            let lastVal = "";
+
+            // 复制粘贴图片
+            document.addEventListener('paste', function (event) {
+              let items = (event.clipboardData || window.clipboardData).items;
+              let file = null;
+              if (items && items.length) {
+                // 搜索剪切板items
+                for (let i = 0; i < items.length; i++) {
+                  if (items[i].type.indexOf('image') !== -1) {
+                    file = items[i].getAsFile();
+                    break;
+                  }
+                }
               } else {
-                toastr.error(data.status.msg, "图片上传失败!");
-              }
-            },
-          })
-        }
-      });
-
-      tagSelect.select2({
-        placeholder: '请选择你需要的标签，最多三个', // 提示
-        width: '70%', // 宽度
-        allowClear: true, // 可清空
-        debug: true, // 上线后关闭
-        language: 'zh-CN', // 中文
-        maximumSelectionLength: 3, //最多选三个
-        multiple: true, // 可多选
-        // 动态请求数据
-        ajax: {
-          url: '/article/api/tag/list',
-          data: function (params) {
-            var query = {
-              pageNumber: params.page,
-              pageSize: 10,
-              key: params.term,
-              categoryId: getChooseCategoryId(),
-            }
-
-            // 查询参数将是 ?search=[term]&type=public
-            return query;
-          },
-          dataType: 'json',
-          processResults: function (response, params) {
-            console.log("response: ", response)
-            console.log("page: ", params.page)
-            var data = $.map(response.result.list, function (obj) {
-              obj.id = obj.id || obj.tagId;
-              obj.text = obj.text || obj.tag;// 用您的标识符替换pk
-
-              return obj;
+                toastr.error("当前浏览器不支持");
+                return;
+              }
+              if (!file) {
+                return;
+              }
+              // 此时需要先上传到服务器端，然后
+              let objUrl = getObjectURL(file); //获取图片的路径，该路径不是图片在本地的路径
+              console.log("文章编辑器中上传图片：" + { objUrl });
+
+              if (objUrl) {
+                let pic = file
+                let formData = new FormData()
+                formData.append("image", pic)
+                $.ajax({
+                  url: "/image/upload",
+                  type: "post",
+                  data: formData,
+                  cache: false,
+                  contentType: false,
+                  processData: false,
+                  success: function (data) {
+                    if (data.status.code === 0) {
+                      // 插入一个空行
+                      simplemde.insertValue("\n");
+                      simplemde.replaceSelection("![](" + data.result.imagePath + ")");
+                      simplemde.insertValue("\n");
+                    } else {
+                      toastr.error(data.status.msg, "图片上传失败!");
+                    }
+                  },
+                })
+              }
             });
-            return {
-              results: data,
-              pagination: {
-                more: response.result.pageNum < response.result.pageTotal// 总页数为10，那么1-9页的时候都可以下拉刷新
-              }
-            };
-          }
-        }
-      });
-
-      // 提取简介
-      $(".btn-getdistill").on("click", function () {
-        // 获取文章内容
-        var content = simplemde.getMarkdown().trim();
-        // 准备提交到后端
-        if (content.length <= 6) {
-          toastr.error("文章内容太短了！");
-          return;
-        } else if (content.length > 600) {
-          content = content.substring(0, 600)
-        }
-
-        const params = {
-          content: content,
-        };
-
-        post("/article/api/generateSummary", params, function (data) {
-          console.log("提取后的简介:", data)
-          $("#summary").val(data);
-          $('.form-textarea-limit').text(data.length + '/128')
-        });
-
-      });
-
-      //  发表文章
-      $("#publish").on("click", function () {
-        doPostArticle("post")
-<<<<<<< HEAD
-        // localStorage.removeItem('articleTitle');
-=======
-        localStorage.clear()
->>>>>>> cbebd93f
-      })
-      // 保存草稿
-      $("#tmpSave").on("click", function () {
-        doPostArticle("save")
-        localStorage.clear()
-      })
-
-
-      // 获取表单类容
-      function doPostArticle(action) {
-        const title = $("#title").val();
-        const subTitle = $("#subTitle").val();
-        const content = simplemde.getMarkdown();
-        if (title.length <= 5) {
-          toastr.error("文章标题太短!")
-          return;
-        }
-        if (title.length > 120) {
-          toastr.error("文章标题太长了!");
-          return;
-        }
-        if (content.length <= 6) {
-          toastr.error("文章内容太短了！");
-          return;
-        }
-
-        // 分类选择
-        const category = getChooseCategoryId()
-        if (parseInt(category) <= 0) {
-          toastr.error("请选择文章分类");
-          return;
-        }
-        // 处理标签
-        const tagsAll = [];
-        $.each(tagSelect.select2('data'), function (index, value) {
-          tagsAll.push(value.id);
-        });
-
-        if (tagsAll.length <= 0 || tagsAll.length > 3) {
-          toastr.error("请选择1-3个标签!");
-          return;
-        }
-
-        const summary = $("#summary").val()
-        if (summary.length < 6 || summary.length > 128) {
-          toastr.error("简介字数应该在6-128之间哦!");
-          return;
-        }
-
-        let options = {
-          title: title,
-          subTitle: subTitle,
-          content: content,
-          categoryId: category,
-          tagIds: tagsAll,
-          summary: summary,
-          actionType: action, // post 表示发表, save表示暂存
-        }
-
-        let params = $.extend( {}, defaults, options );
-        console.log(params);
-
-        post("/article/api/post", params, function (data) {
-          console.log("返回结果:", data)
-          window.location.href = "/article/detail/" + data
-        })
-      }
-
-      function getChooseCategoryId() {
-        const category = $("input[name='category']:radio:checked")
-        if (category.length > 0) {
-          return category.val()
-        }
-        return -1
-      }
-
-      // 检查输入内容的长度
-      function checkArea() {
-        len = $('#summary').val().length
-        if (len > 128) {
-          len = 128;
-        }
-        $('.form-textarea-limit').text(len + '/128')
-      }
-
-      // 控制文章分类的选择
-      $('.form-selectgroup-item').each(function (index) {
-        (function (index) {
-          $('.form-selectgroup-item').eq(index).on('click', function () {
-            $('.form-selectgroup-item').removeClass('form-selectgroup-item--active')
-              .eq(index).addClass('form-selectgroup-item--active')
-          })
-        })(index)
-      })
-
-      let showSaveBtn = false;
-      // 处理按钮隐藏时不可编辑
-      $('.edit-save').click(() => {
-        if (!showSaveBtn) return false
-      })
-      // 处理title输入保存以及按钮显隐的问题
-      const checkTitle = () => {
-        const value = $('#title').val()
-        const len = value.length
-        console.log(value)
-        // localStorage.setItem('articleTitle', value)
-        if (len > 5) {
-          $('.edit-save').addClass('edit-save--active')
-          showSaveBtn = true
-        } else {
-          $('.edit-save').removeClass('edit-save--active')
-          showSaveBtn = false
-        }
-      }
-      // 初始化title 暂时去掉缓存
-      const initTitle = () => {
-        // console.log("init title!");
-        // const titleValue = localStorage.getItem('articleTitle')
-        // if (titleValue) {
-        //   $('#title').attr("value", titleValue)
-        //   checkTitle();
-        // } else {
-        checkTitle()
-        // }
-      }
-<<<<<<< HEAD
-      // 初始化标题
-      initTitle();
-
-
-      // 初始化封面
-      initCover();
-
-      function initCover() {
-        var objUrl = $("#pic").attr("src");
-=======
-
-      function showByMouseover() {
-        var objUrl = pic.attr("src");
->>>>>>> cbebd93f
-        // 已经上传过了
-        if (objUrl) {
-          close_icon.css('display', 'block');
-          $('.upload-icon-up').css('visibility', 'hidden');
-        } else {
-          clickCover.css("visibility", "visible")
-        }
-      }
-
-      // 是否显示封面
-      function initCover() {
-        // 文章 ID，新建文章
-        if (articleId == 0) {
-
-        } else {
-          // 编辑的时候，显示图片，如果为空的时候不显示
-          if (cover.length > 0) {
-            pic.attr("src", cover);
-            showByMouseover();
-          }
-        }
-      }
-
-      // 初始化标题
-      initTitle();
-
-      // 初始化封面
-      initCover();
-
-      // 封面上传相关
-      $(".custom-file").on("mouseover", ".person-img-inter-wrap", function () {
-        console.log("出现上传的按钮")
-        showByMouseover();
-      }).on("mouseleave", ".person-img-inter-wrap", function () {
-        clickCover.css("visibility", "hidden")
-      })
-
-      clickCover.click(function () {
-        upload.click() //隐藏了input:file样式后，点击头像就可以本地上传
-      })
-
-      upload.on("change", function (e) {
-        let objUrl = getObjectURL(this.files[0]) //获取图片的路径，该路径不是图片在本地的路径
-        const file = e.target.files[0]
-        if (file.size > 1024 * 1024 * 5) {
-          toastr.error("图片不能超过5M!")
-          return false
-        }
-        if (objUrl) {
-          //将图片路径存入src中，显示出图片
-          pic.attr("src", objUrl).css('visibility', 'visible') // 展示图片
-          $('.upload-icon-up').css('visibility', 'hidden') // 隐藏上传
-
-          console.log("uploadImg", this.value)
-          uploadImg(() => (this.value = null))
-        }
-      })
-
-      // 删除图片后
-      close_icon.click(function () {
-        pic.attr("src", "").css('visibility', 'hidden');
-        close_icon.css('display', 'none');
-        $('.upload-icon-up').css('visibility', 'visible');
-
-        // 删除图片后置空
-        defaults['cover'] = "";
-      })
-
-      // 上传头图到服务器
-      function uploadImg(callback) {
-        let uploadPic = upload[0].files[0]
-        console.log("准备上传", uploadPic)
-
-        let file = new FormData()
-        file.append("image", uploadPic)
-        $.ajax({
-          url: "/image/upload",
-          type: "post",
-          data: file,
-          cache: false,
-          contentType: false,
-          processData: false,
-          success: function (data) {
-            console.log("response data", data);
-            if (data.status.code > 0) {
-              // 图片上传失败
-              toastr.error(data.status.msg, "图片上传失败!");
-              return;
-            }
-
-            const {result: { imagePath },} = data || {}
-            defaults['cover'] = imagePath;
-            $(".res-upload-img").attr("src", imagePath);
-            $(".res-upload-wrap").removeClass("hide");
-            callback();
-            toastr.info("图片上传成功!");
-          },
-        })
-      }
+
+            tagSelect.select2({
+              placeholder: '请选择你需要的标签，最多三个', // 提示
+              width: '70%', // 宽度
+              allowClear: true, // 可清空
+              debug: true, // 上线后关闭
+              language: 'zh-CN', // 中文
+              maximumSelectionLength: 3, //最多选三个
+              multiple: true, // 可多选
+              // 动态请求数据
+              ajax: {
+                url: '/article/api/tag/list',
+                data: function (params) {
+                  var query = {
+                    pageNumber: params.page,
+                    pageSize: 10,
+                    key: params.term,
+                    categoryId: getChooseCategoryId(),
+                  }
+
+                  // 查询参数将是 ?search=[term]&type=public
+                  return query;
+                },
+                dataType: 'json',
+                processResults: function (response, params) {
+                  console.log("response: ", response)
+                  console.log("page: ", params.page)
+                  var data = $.map(response.result.list, function (obj) {
+                    obj.id = obj.id || obj.tagId;
+                    obj.text = obj.text || obj.tag;// 用您的标识符替换pk
+
+                    return obj;
+                  });
+                  return {
+                    results: data,
+                    pagination: {
+                      more: response.result.pageNum < response.result.pageTotal// 总页数为10，那么1-9页的时候都可以下拉刷新
+                    }
+                  };
+                }
+              }
+            });
+
+            // 提取简介
+            $(".btn-getdistill").on("click", function () {
+              // 获取文章内容
+              var content = simplemde.getMarkdown().trim();
+              // 准备提交到后端
+              if (content.length <= 6) {
+                toastr.error("文章内容太短了！");
+                return;
+              } else if (content.length > 600) {
+                content = content.substring(0, 600)
+              }
+
+              const params = {
+                content: content,
+              };
+
+              post("/article/api/generateSummary", params, function (data) {
+                console.log("提取后的简介:", data)
+                $("#summary").val(data);
+                $('.form-textarea-limit').text(data.length + '/128')
+              });
+
+            });
+
+            //  发表文章
+            $("#publish").on("click", function () {
+              doPostArticle("post")
+      <<<<<<< HEAD
+              // localStorage.removeItem('articleTitle');
+      =======
+              localStorage.clear()
+      >>>>>>> main
+            })
+            // 保存草稿
+            $("#tmpSave").on("click", function () {
+              doPostArticle("save")
+              localStorage.clear()
+            })
+
+
+            // 获取表单类容
+            function doPostArticle(action) {
+              const title = $("#title").val();
+              const subTitle = $("#subTitle").val();
+              const content = simplemde.getMarkdown();
+              if (title.length <= 5) {
+                toastr.error("文章标题太短!")
+                return;
+              }
+              if (title.length > 120) {
+                toastr.error("文章标题太长了!");
+                return;
+              }
+              if (content.length <= 6) {
+                toastr.error("文章内容太短了！");
+                return;
+              }
+
+              // 分类选择
+              const category = getChooseCategoryId()
+              if (parseInt(category) <= 0) {
+                toastr.error("请选择文章分类");
+                return;
+              }
+              // 处理标签
+              const tagsAll = [];
+              $.each(tagSelect.select2('data'), function (index, value) {
+                tagsAll.push(value.id);
+              });
+
+              if (tagsAll.length <= 0 || tagsAll.length > 3) {
+                toastr.error("请选择1-3个标签!");
+                return;
+              }
+
+              const summary = $("#summary").val()
+              if (summary.length < 6 || summary.length > 128) {
+                toastr.error("简介字数应该在6-128之间哦!");
+                return;
+              }
+
+              let options = {
+                title: title,
+                subTitle: subTitle,
+                content: content,
+                categoryId: category,
+                tagIds: tagsAll,
+                summary: summary,
+                actionType: action, // post 表示发表, save表示暂存
+              }
+
+              let params = $.extend( {}, defaults, options );
+              console.log(params);
+
+              post("/article/api/post", params, function (data) {
+                console.log("返回结果:", data)
+                window.location.href = "/article/detail/" + data
+              })
+            }
+
+            function getChooseCategoryId() {
+              const category = $("input[name='category']:radio:checked")
+              if (category.length > 0) {
+                return category.val()
+              }
+              return -1
+            }
+
+            // 检查输入内容的长度
+            function checkArea() {
+              len = $('#summary').val().length
+              if (len > 128) {
+                len = 128;
+              }
+              $('.form-textarea-limit').text(len + '/128')
+            }
+
+            // 控制文章分类的选择
+            $('.form-selectgroup-item').each(function (index) {
+              (function (index) {
+                $('.form-selectgroup-item').eq(index).on('click', function () {
+                  $('.form-selectgroup-item').removeClass('form-selectgroup-item--active')
+                    .eq(index).addClass('form-selectgroup-item--active')
+                })
+              })(index)
+            })
+
+            let showSaveBtn = false;
+            // 处理按钮隐藏时不可编辑
+            $('.edit-save').click(() => {
+              if (!showSaveBtn) return false
+            })
+            // 处理title输入保存以及按钮显隐的问题
+            const checkTitle = () => {
+              const value = $('#title').val()
+              const len = value.length
+              console.log(value)
+              // localStorage.setItem('articleTitle', value)
+              if (len > 5) {
+                $('.edit-save').addClass('edit-save--active')
+                showSaveBtn = true
+              } else {
+                $('.edit-save').removeClass('edit-save--active')
+                showSaveBtn = false
+              }
+            }
+            // 初始化title 暂时去掉缓存
+            const initTitle = () => {
+              // console.log("init title!");
+              // const titleValue = localStorage.getItem('articleTitle')
+              // if (titleValue) {
+              //   $('#title').attr("value", titleValue)
+              //   checkTitle();
+              // } else {
+              checkTitle()
+              // }
+            }
+
+            function showByMouseover() {
+              var objUrl = pic.attr("src");
+              // 已经上传过了
+              if (objUrl) {
+                close_icon.css('display', 'block');
+                $('.upload-icon-up').css('visibility', 'hidden');
+              } else {
+                clickCover.css("visibility", "visible")
+              }
+            }
+
+            // 是否显示封面
+            function initCover() {
+              // 文章 ID，新建文章
+              if (articleId == 0) {
+
+              } else {
+                // 编辑的时候，显示图片，如果为空的时候不显示
+                if (cover.length > 0) {
+                  pic.attr("src", cover);
+                  showByMouseover();
+                }
+              }
+            }
+
+            // 初始化标题
+            initTitle();
+
+
+            // 初始化封面
+            initCover();
+
+            // 封面上传相关
+            $(".custom-file").on("mouseover", ".person-img-inter-wrap", function () {
+              console.log("出现上传的按钮")
+              showByMouseover();
+            }).on("mouseleave", ".person-img-inter-wrap", function () {
+              clickCover.css("visibility", "hidden")
+            })
+
+            clickCover.click(function () {
+              upload.click() //隐藏了input:file样式后，点击头像就可以本地上传
+            })
+
+            upload.on("change", function (e) {
+              let objUrl = getObjectURL(this.files[0]) //获取图片的路径，该路径不是图片在本地的路径
+              const file = e.target.files[0]
+              if (file.size > 1024 * 1024 * 5) {
+                toastr.error("图片不能超过5M!")
+                return false
+              }
+              if (objUrl) {
+                //将图片路径存入src中，显示出图片
+                pic.attr("src", objUrl).css('visibility', 'visible') // 展示图片
+                $('.upload-icon-up').css('visibility', 'hidden') // 隐藏上传
+
+                console.log("uploadImg", this.value)
+                uploadImg(() => (this.value = null))
+              }
+            })
+
+            // 删除图片后
+            close_icon.click(function () {
+              pic.attr("src", "").css('visibility', 'hidden');
+              close_icon.css('display', 'none');
+              $('.upload-icon-up').css('visibility', 'visible');
+
+              // 删除图片后置空
+              defaults['cover'] = "";
+            })
+
+            // 上传头图到服务器
+            function uploadImg(callback) {
+              let uploadPic = upload[0].files[0]
+              console.log("准备上传", uploadPic)
+
+              let file = new FormData()
+              file.append("image", uploadPic)
+              $.ajax({
+                url: "/image/upload",
+                type: "post",
+                data: file,
+                cache: false,
+                contentType: false,
+                processData: false,
+                success: function (data) {
+                  console.log("response data", data);
+                  if (data.status.code > 0) {
+                    // 图片上传失败
+                    toastr.error(data.status.msg, "图片上传失败!");
+                    return;
+                  }
+
+                  const {result: { imagePath },} = data || {}
+                  defaults['cover'] = imagePath;
+                  $(".res-upload-img").attr("src", imagePath);
+                  $(".res-upload-wrap").removeClass("hide");
+                  callback();
+                  toastr.info("图片上传成功!");
+                },
+              })
+            }
     </script>
   </body>
 </html>