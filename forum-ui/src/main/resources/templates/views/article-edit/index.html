<!DOCTYPE html>
<html lang="zh-CN" xmlns:th="http://www.thymeleaf.org">
  <div th:replace="components/layout/header :: head(~{::title}, ~{}, ~{})">
    <title th:text="${global.siteInfo.websiteName}">技术派 - 文章发表</title>
  </div>
<<<<<<< HEAD

  <link rel="stylesheet" href="/css/views/article-edit.css" />

  <body id="body">
    <!-- 正文内容 -->
    <div class="edit-nav">
      <form action="/save" method="get" class="edit-title-form">
        <input
          id="title"
          type="text"
          class="edit-title-input"
          th:value="${vo.article != null ? vo.article.title: ''}"
          placeholder="输入文章标题..."
          oninput="checkTitle()"
        />
      </form>
      <div class="edit-save" data-toggle="modal" data-target="#saveModel">
        <span>保 存</span>
=======
  <a th:href="${'/user/home?userId=' + global.user.userId}">
    <img class="nav-login-img" th:src="${global.user.photo}"/>
  </a>
  
</div>
<input type="hidden" id="articleId" th:value="${vo.article != null ? vo.article.articleId: ''}"/>
<div class="form-group" id="paiEditor">
  <textarea style="display:none;"
            th:text="${vo.article != null ? vo.article.content: ''}"></textarea>
</div>

<div class="modal fade"
     id="saveModel"
     role="dialog"
     tabindex="-1"
     aria-hidden="true">
  <div class="modal-dialog">
    <div class="modal-content">
      <div class="modal-header">
        <h5 class="modal-title">发布文章</h5>
        <button type="button" class="close" data-dismiss="modal" aria-label="Close">
          <span aria-hidden="true">&times;</span>
        </button>
>>>>>>> 63473a06
      </div>
      <a th:href="${'/user/home?userId=' + global.user.userId}">
        <img class="nav-login-img" th:src="${global.user.photo}" />
      </a>
    </div>
    <input
      type="hidden"
      id="articleId"
      th:value="${vo.article != null ? vo.article.articleId: ''}"
    />
    <div class="form-group">
      <textarea
        class="form-control"
        name="example-textarea-input"
        rows="12"
        id="content"
        style="min-height: 700px; width: 100%"
        th:text="${vo.article != null ? vo.article.content: ''}"
      ></textarea>
    </div>

    <div
      class="modal fade"
      id="saveModel"
      role="dialog"
      tabindex="-1"
      aria-hidden="true"
    >
      <div class="modal-dialog">
        <div class="modal-content">
          <div class="modal-header">
            <h5 class="modal-title">发布文章</h5>
            <button
              type="button"
              class="close"
              data-dismiss="modal"
              aria-label="Close"
            >
              <span aria-hidden="true">&times;</span>
            </button>
          </div>
          <div class="modal-body">
            <div class="edit-sort-wrap form-group category required">
              <label class="form-label">分类:</label>
              <div class="form-selectgroup">
                <label
                  th:each="category : ${vo.categories}"
                  th:class="'form-selectgroup-item ' + ${category.selected ? 'form-selectgroup-item--active': ''}"
                >
                  <input
                    type="radio"
                    name="category"
                    th:value="${category.categoryId}"
                    th:checked="${category.selected}"
                    class="form-selectgroup-input"
                  />
                  <span
                    class="form-selectgroup-label"
                    th:text="${category.category}"
                  >
                    后端
                  </span>
                </label>
              </div>
            </div>

            <div class="form-group edit-tag-wrap required">
              <label class="form-label">添加标签:</label>
              <select id="tag-select" class="form-control" multiple="multiple">
                <option
                  th:each="tag : ${vo.tags}"
                  th:text="${tag.tag}"
                  th:value="${tag.tagId}"
                  selected="selected"
                ></option>
              </select>
            </div>

            <div class="input-group cover">
              <label class="form-label">文章封面:</label>
              <div class="custom-file">
                <div class="person-img-inter-wrap">
                  <div class="click-cover">
                    <svg
                      t="1670660402857"
                      class="icon"
                      viewBox="0 0 1024 1024"
                      version="1.1"
                      xmlns="http://www.w3.org/2000/svg"
                      p-id="2974"
                      width="16"
                      height="16"
                    >
                      <path
                        d="M782.72512 327.9104l-242.54464-242.54464a35.84512 35.84512 0 0 0-13.76256-10.7008c-0.22016-0.09728-0.44032-0.2048-0.67072-0.30208a33.97632 33.97632 0 0 0-13.34272-2.73408l-0.08704 0.00512-0.32256-0.01536c-0.09216 0-0.1792 0.01536-0.27136 0.01536-0.09728 0-0.18944-0.01536-0.2816-0.01536a33.7664 33.7664 0 0 0-20.21376 6.66624 35.96288 35.96288 0 0 0-6.79936 6.27712l-243.3536 243.36384c-6.97856 6.97856-10.85952 15.97952-11.0848 25.4208a35.4304 35.4304 0 0 0 9.3696 24.9344l0.512 0.512a34.49344 34.49344 0 0 0 24.01792 9.57952 36.5568 36.5568 0 0 0 26.33728-11.29472L476.16 191.14496v499.99872a35.84 35.84 0 1 0 71.68 0v-499.8144l185.73312 185.73312c6.97856 6.97856 15.97952 10.85952 25.41568 11.0848l0.86016 0.01024c9.1136 0 17.60768-3.43552 24.07936-9.37984l0.512-0.512c13.30176-13.83424 12.76928-36.38272-1.7152-50.3552z"
                        fill="#ffffff"
                        p-id="2975"
                      ></path>
                      <path
                        d="M880.64 747.57632v61.44c0 39.58784-32.09216 71.68-71.68 71.68H215.04c-39.58784 0-71.68-32.09216-71.68-71.68v-61.44a35.84 35.84 0 1 0-71.68 0v61.44c0 79.17568 64.18432 143.36 143.36 143.36h593.92c79.17568 0 143.36-64.18432 143.36-143.36v-61.44a35.84 35.84 0 1 0-71.68 0z"
                        fill="#ffffff"
                        p-id="2976"
                      ></path>
                    </svg>
                    <div class="click-text">点击上传封面</div>
                  </div>
                  <img class="person-img" id="pic" />
                  <span class="close_icon">X</span>
                  <svg
                    t="1670660844412"
                    class="upload-icon-up"
                    viewBox="0 0 1029 1024"
                    version="1.1"
                    xmlns="http://www.w3.org/2000/svg"
                    p-id="3248"
                    width="24"
                    height="24"
                  >
                    <path
                      d="M661.23 1003.042H119.672c-64.034 0-116.053-51.883-116.053-115.712V115.917C3.618 52.224 55.638 0.068 119.671 0.068H893.27c63.898 0 115.985 52.02 115.985 115.849v539.99c0 21.23-17.34 38.775-38.707 38.775s-38.912-17.34-38.912-38.776v-539.99c0-21.23-17.34-38.638-38.57-38.638H119.67c-21.299 0-38.912 17.408-38.912 38.639v771.14c0 21.231 17.613 38.639 38.912 38.639h541.492c21.162 0 38.707 17.203 38.707 38.639 0.068 21.3-17.545 38.707-38.64 38.707z"
                      fill="#bfbfbf"
                      p-id="3249"
                    ></path>
                    <path
                      d="M42.325 771.755c-9.762 0-19.729-4.028-27.238-11.606-14.95-14.95-14.95-39.458 0-54.408l192.785-192.034c35.157-35.158 89.156-44.169 133.803-21.777L551.39 596.65c14.814 7.578 32.768 4.643 44.373-7.167l347.614-346.317c14.95-15.019 39.458-15.019 54.682 0 15.223 14.882 15.087 39.39 0 54.545l-347.75 346.317c-35.09 35.089-88.816 43.759-133.667 21.367L306.86 561.084c-14.95-7.578-32.7-4.506-44.374 7.168L69.7 760.012c-7.51 7.578-17.34 11.743-27.375 11.743zM351.71 385.775c-63.898 0-116.053-51.746-116.053-115.712 0-63.898 51.882-115.712 116.053-115.712 63.76 0 116.053 51.883 116.053 115.712 0 63.898-52.36 115.712-116.053 115.712z m0-154.146c-21.163 0-38.776 17.271-38.776 38.502 0 21.368 17.477 38.64 38.776 38.64 21.163 0 38.639-17.272 38.639-38.64 0-21.23-17.34-38.502-38.64-38.502zM834.833 1024c-21.367 0-38.844-17.203-38.844-38.775V753.869c0-21.095 17.204-38.64 38.844-38.64 21.163 0 38.776 17.34 38.776 38.64v231.356c-0.069 21.572-17.545 38.775-38.776 38.775z"
                      fill="#bfbfbf"
                      p-id="3250"
                    ></path>
                    <path
                      d="M989.389 868.284c-9.49 0-18.978-3.345-26.76-10.377l-127.864-120.15-128.478 120.15c-15.36 14.404-39.8 13.858-54.409-1.57-14.677-15.633-13.994-39.868 1.707-54.682L788.89 674.611c11.127-13.721 27.58-21.436 45.533-21.436 17.818 0 34.27 7.988 45.261 21.436l135.441 127.044c15.702 14.814 16.52 38.912 1.775 54.682-6.758 7.782-17.066 11.947-27.511 11.947z"
                      fill="#bfbfbf"
                      p-id="3251"
                    ></path>
                  </svg>
                  <input
                    type="file"
                    accept="image/*"
                    id="upload"
                    class="click-input"
                  />
                </div>
              </div>
            </div>
            <div class="input-group input-textarea required">
              <label class="form-label">文章摘要:</label>
              <textarea
                id="summary"
                class="form-control form-textarea summary"
                data-bs-toggle="autosize"
                placeholder="摘要（必填）：会在推荐、列表等场景外露，帮助读者快速了解内容，支持一键将正文前 128 字符键入摘要文本框"
                maxlength="128"
                th:text="${vo.article != null ?  vo.article.summary: ''}"
                oninput="checkArea()"
              ></textarea>
              <span
                class="form-textarea-limit"
                th:text="${vo.article != null ?  #strings.length(vo.article.summary) + '/128': '0/128'}"
              >
                0/128
              </span>
              <button
                type="button"
                class="el-button btn-getdistill el-button--default el-button--mini is-round"
              >
                <span>一键提取</span>
              </button>
            </div>
          </div>
          <div class="modal-footer">
            <button id="publish" type="button" class="btn btn-primary">
              发布
            </button>
            <button id="tmpSave" type="button" class="btn btn-secondary">
              存草稿
            </button>
          </div>
        </div>
      </div>
    </div>
<<<<<<< HEAD
=======
  </div>
</div>

<script th:inline="javascript">
  // https://github.com/sparksuite/simplemde-markdown-editor
  let vo = [[${vo}]], uid = "forumId", articleId = 0;
  if (vo && vo.article) {
    articleId = vo.article.articleId;
    uid = uid + "_" + articleId;
  }

  // $.get('/article/api/content?articleId=' + articleId, function(md){
  var simplemde = editormd("paiEditor", {
      width: "100%",
      // height: 740,
      path : '../editormd/lib/',
      autoHeight : true,
      // theme : "dark",
      // previewTheme : "dark",
      // editorTheme : "pastel-on-dark",
      // markdown : md.result,
      codeFold : true,
      //syncScrolling : false,
      saveHTMLToTextarea : true,    // 保存 HTML 到 Textarea
      searchReplace : true,
      //watch : false,                // 关闭实时预览
      htmlDecode : "style,script,iframe|on*",            // 开启 HTML 标签解析，为了安全性，默认不开启
      //toolbar  : false,             //关闭工具栏
      //previewCodeHighlight : false, // 关闭预览 HTML 的代码块高亮，默认开启
      emoji : true,
      taskList : true,
      tocm            : true,         // Using [TOCM]
      tex : true,                   // 开启科学公式TeX语言支持，默认关闭
      flowChart : true,             // 开启流程图支持，默认关闭
      sequenceDiagram : true,       // 开启时序/序列图支持，默认关闭,
      //dialogLockScreen : false,   // 设置弹出层对话框不锁屏，全局通用，默认为true
      //dialogShowMask : false,     // 设置弹出层对话框显示透明遮罩层，全局通用，默认为true
      //dialogDraggable : false,    // 设置弹出层对话框不可拖动，全局通用，默认为true
      //dialogMaskOpacity : 0.4,    // 设置透明遮罩层的透明度，全局通用，默认值为0.1
      //dialogMaskBgColor : "#000", // 设置透明遮罩层的背景颜色，全局通用，默认为#fff
      imageUpload : true,
      imageFormats : ["jpg", "jpeg", "gif", "png", "bmp", "webp"],
      imageUploadURL : "./php/upload.php",
      onload : function() {
        console.log('onload', this);
        //this.fullscreen();
        //this.unwatch();
        //this.watch().fullscreen();

        //this.setMarkdown("#PHP");
        //this.width("100%");
        //this.height(480);
        //this.resize("100%", 640);
      }
    });
  // });

  $('#tag-select').select2({
    placeholder: '请选择你需要的标签，最多三个', // 提示
    width: '70%', // 宽度
    allowClear: true, // 可清空
    debug: true, // 上线后关闭
    language: 'zh-CN', // 中文
    maximumSelectionLength: 3, //最多选三个
    multiple: true, // 可多选
    // 动态请求数据
    ajax: {
      url: '/article/api/tag/list',
      data: function (params) {
        var query = {
          pageNumber: params.page,
          pageSize: 10,
          key: params.term,
          categoryId: getChooseCategoryId(),
        }

        // 查询参数将是 ?search=[term]&type=public
        return query;
      },
      dataType: 'json',
      processResults: function (response, params) {
        console.log("response: ", response)
        console.log("page: ", params.page)
        var data = $.map(response.result.list, function (obj) {
          obj.id = obj.id || obj.tagId;
          obj.text = obj.text || obj.tag;// 用您的标识符替换pk

          return obj;
        });
        return {
          results: data,
          pagination : {
            more : response.result.pageNum < response.result.pageTotal// 总页数为10，那么1-9页的时候都可以下拉刷新
          }
        };
      }
    }
  });

  // 改成作者自己主动提取，从后台调用，删掉之前的自动提取

  // 提取简介
  $(".btn-getdistill").on("click", function () {
    // 获取文章内容
    var content = simplemde.getMarkdown().trim();
    // 准备提交到后端
    if (content.length <= 6) {
      toastr.error("文章内容太短了！");
      return;
    } else if (content.length > 600) {
      content = content.substring(0, 600)
    }

    const params = {
      content: content,
    };

    post("/article/api/generateSummary", params, function (data) {
      console.log("提取后的简介:", data)
      $("#summary").val(data);
      $('.form-textarea-limit').text(data.length + '/128')
    });

  });

  //  发表文章
  $("#publish").on("click", function () {
    doPostArticle("post")
    localStorage.removeItem('articleTitle');
  })
  // 保存草稿
  $("#tmpSave").on("click", function () {
    doPostArticle("save")
  })
  // 封面
  let cover = [[${ vo.article != null ? vo.article.cover : '' }]];
  let newCover = "";

  // 获取表单类容
  function doPostArticle(action) {
    const title = $("#title").val();
    const subTitle = $("#subTitle").val();
    const content = simplemde.getMarkdown();
    if (title.length <= 5) {
      toastr.error("文章标题太短!")
      return;
    }
    if (title.length > 120) {
      toastr.error("文章标题太长了!");
      return;
    }
    if (content.length <= 6) {
      toastr.error("文章内容太短了！");
      return;
    }

    // 分类选择
    const category = getChooseCategoryId()
    if (parseInt(category) <= 0) {
      toastr.error("请选择文章分类");
      return;
    }
    // 处理标签
    const tagsAll = [];
    $.each($('#tag-select').select2('data'), function(index, value) {
      tagsAll.push(value.id);
    });

    if (tagsAll.length <= 0 || tagsAll.length > 3) {
      toastr.error("请选择1-3个标签!");
      return;
    }

    const summary = $("#summary").val()
    if(summary.length < 6 || summary.length > 128) {
      toastr.error("简介字数应该在6-128之间哦!");
      return;
    }

    const params = {
      articleId: articleId,
      title: title,
      subTitle: subTitle,
      content: content,
      categoryId: category,
      tagIds: tagsAll,
      summary: summary,
      articleType: "BLOG",
      source: 2,
      sourceUrl: "",
      actionType: action, // post 表示发表, save表示暂存
      cover: cover,
    }
    if (newCover.length > 0) {
      params['cover'] = newCover;
    }
    console.log(params);
    post("/article/api/post", params, function (data) {
      console.log("返回结果:", data)
      window.location.href = "/article/detail/" + data
    })
  }

  function getChooseCategoryId() {
    const category = $("input[name='category']:radio:checked")
    if (category.length > 0) {
      return category.val()
    }
    return -1
  }

  // 检查输入内容的长度
  function checkArea() {
    len = $('#summary').val().length
    if (len > 128) {
      len = 128;
    }
    $('.form-textarea-limit').text(len + '/128')
  }

  // 控制文章分类的选择
  $('.form-selectgroup-item').each(function (index) {
    (function (index) {
      $('.form-selectgroup-item').eq(index).on('click', function () {
        $('.form-selectgroup-item').removeClass('form-selectgroup-item--active')
                .eq(index).addClass('form-selectgroup-item--active')
      })
    })(index)
  })

  let showSaveBtn = false;
  // 处理按钮隐藏时不可编辑
  $('.edit-save').click(() => {
    if (!showSaveBtn) return false
  })
  // 处理title输入保存以及按钮显隐的问题
  const checkTitle = () => {
    const value = $('#title').val()
    const len = value.length
    console.log(value)
    localStorage.setItem('articleTitle', value)
    if (len > 5) {
      $('.edit-save').addClass('edit-save--active')
      showSaveBtn = true
    } else {
      $('.edit-save').removeClass('edit-save--active')
      showSaveBtn = false
    }
  }
  // 初始化title
  const initTitle = () => {
    console.log("init title!");
    const titleValue = localStorage.getItem('articleTitle')
    if (titleValue) {
      $('#title').attr("value", titleValue)
      checkTitle();
    } else {
      checkTitle();
    }
  }
  initTitle()


 // 封面上传相关
  $(".custom-file").on("mouseover", ".person-img-inter-wrap", function () {
      console.log("出现上传的按钮")
      var objUrl = $("#pic").attr("src");
      // 已经上传过了
      if (objUrl) {
        $(".close_icon").css('display','block');
      } else {
        $(".click-cover").css("visibility", "visible")
      }
    }).on("mouseleave", ".person-img-inter-wrap", function () {
      $(".click-cover").css("visibility", "hidden")
    })

  $(".click-cover").click(function () {
    $("#upload").click() //隐藏了input:file样式后，点击头像就可以本地上传
  })

  $("#upload").on("change", function (e) {
    console.log("触发 change 事件", e )
    var objUrl = getObjectURL(this.files[0]) //获取图片的路径，该路径不是图片在本地的路径
    console.log({ objUrl })
    if (objUrl) {
      //将图片路径存入src中，显示出图片
      $("#pic").attr("src", objUrl).css('visibility','visible') // 展示图片
      $('.upload-icon-up').css('visibility','hidden') // 隐藏上传

      console.log("uploadImg", this.value)
      uploadImg(() => (this.value = null))
    }
  })

  // 删除图片后
  $(".close_icon").click(function () {
    $("#pic").attr("src", "").css('visibility','hidden');
    $(".close_icon").css('display','none');
    $('.upload-icon-up').css('visibility','visible');
  })

  //建立一?可存取到?file的url
  function getObjectURL(file) {
    var url = null
    if (window.createObjectURL != undefined) {
      // basic
      url = window.createObjectURL(file)
    } else if (window.URL != undefined) {
      // mozilla(firefox)
      url = window.URL.createObjectURL(file)
    } else if (window.webkitURL != undefined) {
      // webkit or chrome
      url = window.webkitURL.createObjectURL(file)
    }
    return url
  }

  // 上传头图到服务器
  function uploadImg(callback) {
    var pic = $("#upload")[0].files[0]
    console.log("准备上传", pic)

    var file = new FormData()
    file.append("image", pic)
    $.ajax({
      url: "/image/upload",
      type: "post",
      data: file,
      cache: false,
      contentType: false,
      processData: false,
      success: function (data) {
        const {
          result: { imagePath },
        } = data || {}
        var res = data
        console.log(res, imagePath)
        newCover = imagePath
        // 替换掉默认图片@yihui
        $(".res-upload-img").attr("src", imagePath)
        $(".res-upload-wrap").removeClass("hide")
        callback()
        toastr.info("图片上传成功!")
      },
    })
  }

</script>
</body>
>>>>>>> 63473a06

    <script th:inline="javascript">
       // https://github.com/sparksuite/simplemde-markdown-editor
       let vo = [[${vo}]]
       let uid = "forumId";
       let articleId = '';
       if (vo && vo.article) {
         articleId = vo.article.articleId;
         uid = uid + "_" + articleId;
       }
       var simplemde = new SimpleMDE({
         element: document.getElementById("content"),
         toolbar: ["bold", "italic", "heading", "|", "quote", "unordered-list", "ordered-list","link","image","table","horizontal-rule","side-by-side"],
         autofocus: true,
         spellChecker: false,
         autosave: {
           enabled: true,
           uniqueId: uid,
           delay: 1000,
         },
         placeholder: "Type here...",
       });
       simplemde.toggleSideBySide(); //打开实时全屏预览

       $('#tag-select').select2({
         placeholder: '请选择你需要的标签，最多三个', // 提示
         width: '70%', // 宽度
         allowClear: true, // 可清空
         debug: true, // 上线后关闭
         language: 'zh-CN', // 中文
         maximumSelectionLength: 3, //最多选三个
         multiple: true, // 可多选
         // 动态请求数据
         ajax: {
           url: '/article/api/tag/list',
           data: function (params) {
             var query = {
               pageNumber: params.page,
               pageSize: 10,
               key: params.term,
               categoryId: getChooseCategoryId(),
             }

             // 查询参数将是 ?search=[term]&type=public
             return query;
           },
           dataType: 'json',
           processResults: function (response, params) {
             console.log("response: ", response)
             console.log("page: ", params.page)
             var data = $.map(response.result.list, function (obj) {
               obj.id = obj.id || obj.tagId;
               obj.text = obj.text || obj.tag;// 用您的标识符替换pk

               return obj;
             });
             return {
               results: data,
               pagination : {
                 more : response.result.pageNum < response.result.pageTotal// 总页数为10，那么1-9页的时候都可以下拉刷新
               }
             };
           }
         }
       });

       // 自动从文章内提取前128个字符作为文章简介
       $('#saveModel').on('show.bs.modal', function () {
         let summary =  $("#summary").val();
         if (summary.trim().length <= 0) {
           const content = simplemde.value();
           const size = content.length > 128? 128: content.length;
           $("#summary").text(content.substring(0, size));
         }
       });

       // 提取简介
       $(".btn-getdistill").on("click", function () {
         // 获取文章内容
         var content = simplemde.value().trim().substring(0, 600);
         const pattern = /!\[(.*?)\]\((.*?)\)/mg;
         content = content.replaceAll(pattern, ''); // 正则替换，移除所有的图片
         // 准备提交到后端
         if (content.length <= 6) {
           toastr.error("文章内容太短了！");
           return;
         } else if (content.length > 600) {
           content = content.substring(0, 600)
         }

         const params = {
           content: content,
         };

         post("/article/api/generateSummary", params, function (data) {
           console.log("提取后的简介:", data)
           $("#summary").val(data);
           $('.form-textarea-limit').text(data.length + '/128')
         });

       });

       //  发表文章
       $("#publish").on("click", function () {
         doPostArticle("post")
         simplemde.clearAutosavedValue();
         localStorage.removeItem('articleTitle');
       })
       // 保存草稿
       $("#tmpSave").on("click", function () {
         doPostArticle("save")
       })
       // 封面
       let cover = [[${ vo.article != null ? vo.article.cover : '' }]];
       let newCover = "";

       // 获取表单类容
       function doPostArticle(action) {
         const title = $("#title").val();
         const subTitle = $("#subTitle").val();
         const content = simplemde.value();
         if (title.length <= 5) {
           toastr.error("文章标题太短!")
           return;
         }
         if (title.length > 120) {
           toastr.error("文章标题太长了!");
           return;
         }
         if (content.length <= 6) {
           toastr.error("文章内容太短了！");
           return;
         }

         // 分类选择
         const category = getChooseCategoryId()
         if (parseInt(category) <= 0) {
           toastr.error("请选择文章分类");
           return;
         }
         // 处理标签
         const tagsAll = [];
         $.each($('#tag-select').select2('data'), function(index, value) {
           tagsAll.push(value.id);
         });

         if (tagsAll.length <= 0 || tagsAll.length > 3) {
           toastr.error("请选择1-3个标签!");
           return;
         }

         const summary = $("#summary").val()
         if(summary.length < 6 || summary.length > 128) {
           toastr.error("简介字数应该在6-128之间哦!");
           return;
         }

         const params = {
           articleId: articleId,
           title: title,
           subTitle: subTitle,
           content: content,
           categoryId: category,
           tagIds: tagsAll,
           summary: summary,
           articleType: "BLOG",
           source: 2,
           sourceUrl: "",
           actionType: action, // post 表示发表, save表示暂存
           cover: cover,
         }
         if (newCover.length > 0) {
           params['cover'] = newCover;
         }

         post("/article/api/post", params, function (data) {
           console.log("返回结果:", data)
           window.location.href = "/article/detail/" + data
         })
       }

       function getChooseCategoryId() {
         const category = $("input[name='category']:radio:checked")
         if (category.length > 0) {
           return category.val()
         }
         return -1
       }

       // 检查输入内容的长度
       function checkArea() {
         var obj = $('#summary')
         len = obj.val().length
         if (len > 128) {
           len = 128;
         }
         $('.form-textarea-limit').text(len + '/128')
       }

       // 控制文章分类的选择
       $('.form-selectgroup-item').each(function (index) {
         (function (index) {
           $('.form-selectgroup-item').eq(index).on('click', function () {
             $('.form-selectgroup-item').removeClass('form-selectgroup-item--active')
                     .eq(index).addClass('form-selectgroup-item--active')
           })
         })(index)
       })

       let showSaveBtn = false;
       // 处理按钮隐藏时不可编辑
       $('.edit-save').click(() => {
         if (!showSaveBtn) return false
       })
       // 处理title输入保存以及按钮显隐的问题
       const checkTitle = () => {
         const value = $('#title').val()
         const len = value.length
         console.log(value)
         localStorage.setItem('articleTitle', value)
         if (len > 5) {
           $('.edit-save').addClass('edit-save--active')
           showSaveBtn = true
         } else {
           $('.edit-save').removeClass('edit-save--active')
           showSaveBtn = false
         }
       }
       // 初始化title
       const initTitle = () => {
         console.log("init title!");
         const titleValue = localStorage.getItem('articleTitle')
         if (titleValue) {
           $('#title').attr("value", titleValue)
           checkTitle();
         } else {
           checkTitle();
         }
       }
       initTitle()


      // 封面上传相关
       $(".custom-file").on("mouseover", ".person-img-inter-wrap", function () {
           console.log("出现上传的按钮")
           var objUrl = $("#pic").attr("src");
           // 已经上传过了
           if (objUrl) {
             $(".close_icon").css('display','block');
           } else {
             $(".click-cover").css("visibility", "visible")
           }
         }).on("mouseleave", ".person-img-inter-wrap", function () {
           $(".click-cover").css("visibility", "hidden")
         })

       $(".click-cover").click(function () {
         $("#upload").click() //隐藏了input:file样式后，点击头像就可以本地上传
       })

       $("#upload").on("change", function (e) {
         console.log("触发 change 事件", e )
         var objUrl = getObjectURL(this.files[0]) //获取图片的路径，该路径不是图片在本地的路径
         const file = e.target.files[0]
         if(file.size > 1024 * 1024 * 5){
           toastr.error("图片不能超过5M!")
           return false
         }
         if (objUrl) {
           //将图片路径存入src中，显示出图片
           $("#pic").attr("src", objUrl).css('visibility','visible') // 展示图片
           $('.upload-icon-up').css('visibility','hidden') // 隐藏上传

           console.log("uploadImg", this.value)
           uploadImg(() => (this.value = null))
         }
       })

       // 删除图片后
       $(".close_icon").click(function () {
         $("#pic").attr("src", "").css('visibility','hidden');
         $(".close_icon").css('display','none');
         $('.upload-icon-up').css('visibility','visible');
       })

       //建立一?可存取到?file的url
       function getObjectURL(file) {
         var url = null
         if (window.createObjectURL != undefined) {
           // basic
           url = window.createObjectURL(file)
         } else if (window.URL != undefined) {
           // mozilla(firefox)
           url = window.URL.createObjectURL(file)
         } else if (window.webkitURL != undefined) {
           // webkit or chrome
           url = window.webkitURL.createObjectURL(file)
         }
         return url
       }

       // 上传头图到服务器
       function uploadImg(callback) {
         var pic = $("#upload")[0].files[0]
         console.log("准备上传", pic)

         var file = new FormData()
         file.append("image", pic)
         $.ajax({
           url: "/image/upload",
           type: "post",
           data: file,
           cache: false,
           contentType: false,
           processData: false,
           success: function (data) {
             const {
               result: { imagePath },
             } = data || {}
             var res = data
             console.log(res, imagePath)
             newCover = imagePath
             // 替换掉默认图片@yihui
             $(".res-upload-img").attr("src", imagePath)
             $(".res-upload-wrap").removeClass("hide")
             callback()
             toastr.info("图片上传成功!")
           },
         })
       }
    </script>
  </body>
</html><|MERGE_RESOLUTION|>--- conflicted
+++ resolved
@@ -1,277 +1,173 @@
 <!DOCTYPE html>
 <html lang="zh-CN" xmlns:th="http://www.thymeleaf.org">
-  <div th:replace="components/layout/header :: head(~{::title}, ~{}, ~{})">
-    <title th:text="${global.siteInfo.websiteName}">技术派 - 文章发表</title>
+<div th:replace="components/layout/header :: head(~{::title}, ~{}, ~{})">
+  <title th:text="${global.siteInfo.websiteName}">技术派 - 文章发表</title>
+</div>
+<a th:href="${'/user/home?userId=' + global.user.userId}">
+  <img class="nav-login-img" th:src="${global.user.photo}" />
+</a>
+
+</div>
+<input type="hidden" id="articleId" th:value="${vo.article != null ? vo.article.articleId: ''}" />
+<div class="form-group" id="paiEditor">
+  <textarea style="display:none;" th:text="${vo.article != null ? vo.article.content: ''}"></textarea>
+</div>
+
+<link rel="stylesheet" href="/css/views/article-edit.css" />
+
+<body id="body">
+  <!-- 正文内容 -->
+  <div class="edit-nav">
+    <form action="/save" method="get" class="edit-title-form">
+      <input id="title" type="text" class="edit-title-input" th:value="${vo.article != null ? vo.article.title: ''}"
+        placeholder="输入文章标题..." oninput="checkTitle()" />
+    </form>
+    <div class="edit-save" data-toggle="modal" data-target="#saveModel">
+      <span>保 存</span>
+    </div>
+    <a th:href="${'/user/home?userId=' + global.user.userId}">
+      <img class="nav-login-img" th:src="${global.user.photo}" />
+    </a>
   </div>
-<<<<<<< HEAD
-
-  <link rel="stylesheet" href="/css/views/article-edit.css" />
-
-  <body id="body">
-    <!-- 正文内容 -->
-    <div class="edit-nav">
-      <form action="/save" method="get" class="edit-title-form">
-        <input
-          id="title"
-          type="text"
-          class="edit-title-input"
-          th:value="${vo.article != null ? vo.article.title: ''}"
-          placeholder="输入文章标题..."
-          oninput="checkTitle()"
-        />
-      </form>
-      <div class="edit-save" data-toggle="modal" data-target="#saveModel">
-        <span>保 存</span>
-=======
-  <a th:href="${'/user/home?userId=' + global.user.userId}">
-    <img class="nav-login-img" th:src="${global.user.photo}"/>
-  </a>
-  
-</div>
-<input type="hidden" id="articleId" th:value="${vo.article != null ? vo.article.articleId: ''}"/>
-<div class="form-group" id="paiEditor">
-  <textarea style="display:none;"
-            th:text="${vo.article != null ? vo.article.content: ''}"></textarea>
-</div>
-
-<div class="modal fade"
-     id="saveModel"
-     role="dialog"
-     tabindex="-1"
-     aria-hidden="true">
-  <div class="modal-dialog">
-    <div class="modal-content">
-      <div class="modal-header">
-        <h5 class="modal-title">发布文章</h5>
-        <button type="button" class="close" data-dismiss="modal" aria-label="Close">
-          <span aria-hidden="true">&times;</span>
-        </button>
->>>>>>> 63473a06
-      </div>
-      <a th:href="${'/user/home?userId=' + global.user.userId}">
-        <img class="nav-login-img" th:src="${global.user.photo}" />
-      </a>
-    </div>
-    <input
-      type="hidden"
-      id="articleId"
-      th:value="${vo.article != null ? vo.article.articleId: ''}"
-    />
-    <div class="form-group">
-      <textarea
-        class="form-control"
-        name="example-textarea-input"
-        rows="12"
-        id="content"
-        style="min-height: 700px; width: 100%"
-        th:text="${vo.article != null ? vo.article.content: ''}"
-      ></textarea>
-    </div>
-
-    <div
-      class="modal fade"
-      id="saveModel"
-      role="dialog"
-      tabindex="-1"
-      aria-hidden="true"
-    >
-      <div class="modal-dialog">
-        <div class="modal-content">
-          <div class="modal-header">
-            <h5 class="modal-title">发布文章</h5>
-            <button
-              type="button"
-              class="close"
-              data-dismiss="modal"
-              aria-label="Close"
-            >
-              <span aria-hidden="true">&times;</span>
-            </button>
+  <input type="hidden" id="articleId" th:value="${vo.article != null ? vo.article.articleId: ''}" />
+  <div class="form-group">
+    <textarea class="form-control" name="example-textarea-input" rows="12" id="content"
+      style="min-height: 700px; width: 100%" th:text="${vo.article != null ? vo.article.content: ''}"></textarea>
+  </div>
+
+  <div class="modal fade" id="saveModel" role="dialog" tabindex="-1" aria-hidden="true">
+    <div class="modal-dialog">
+      <div class="modal-content">
+        <div class="modal-header">
+          <h5 class="modal-title">发布文章</h5>
+          <button type="button" class="close" data-dismiss="modal" aria-label="Close">
+            <span aria-hidden="true">&times;</span>
+          </button>
+        </div>
+        <div class="modal-body">
+          <div class="edit-sort-wrap form-group category required">
+            <label class="form-label">分类:</label>
+            <div class="form-selectgroup">
+              <label th:each="category : ${vo.categories}"
+                th:class="'form-selectgroup-item ' + ${category.selected ? 'form-selectgroup-item--active': ''}">
+                <input type="radio" name="category" th:value="${category.categoryId}" th:checked="${category.selected}"
+                  class="form-selectgroup-input" />
+                <span class="form-selectgroup-label" th:text="${category.category}">
+                  后端
+                </span>
+              </label>
+            </div>
           </div>
-          <div class="modal-body">
-            <div class="edit-sort-wrap form-group category required">
-              <label class="form-label">分类:</label>
-              <div class="form-selectgroup">
-                <label
-                  th:each="category : ${vo.categories}"
-                  th:class="'form-selectgroup-item ' + ${category.selected ? 'form-selectgroup-item--active': ''}"
-                >
-                  <input
-                    type="radio"
-                    name="category"
-                    th:value="${category.categoryId}"
-                    th:checked="${category.selected}"
-                    class="form-selectgroup-input"
-                  />
-                  <span
-                    class="form-selectgroup-label"
-                    th:text="${category.category}"
-                  >
-                    后端
-                  </span>
-                </label>
+
+          <div class="form-group edit-tag-wrap required">
+            <label class="form-label">添加标签:</label>
+            <select id="tag-select" class="form-control" multiple="multiple">
+              <option th:each="tag : ${vo.tags}" th:text="${tag.tag}" th:value="${tag.tagId}" selected="selected">
+              </option>
+            </select>
+          </div>
+
+          <div class="input-group cover">
+            <label class="form-label">文章封面:</label>
+            <div class="custom-file">
+              <div class="person-img-inter-wrap">
+                <div class="click-cover">
+                  <svg t="1670660402857" class="icon" viewBox="0 0 1024 1024" version="1.1"
+                    xmlns="http://www.w3.org/2000/svg" p-id="2974" width="16" height="16">
+                    <path
+                      d="M782.72512 327.9104l-242.54464-242.54464a35.84512 35.84512 0 0 0-13.76256-10.7008c-0.22016-0.09728-0.44032-0.2048-0.67072-0.30208a33.97632 33.97632 0 0 0-13.34272-2.73408l-0.08704 0.00512-0.32256-0.01536c-0.09216 0-0.1792 0.01536-0.27136 0.01536-0.09728 0-0.18944-0.01536-0.2816-0.01536a33.7664 33.7664 0 0 0-20.21376 6.66624 35.96288 35.96288 0 0 0-6.79936 6.27712l-243.3536 243.36384c-6.97856 6.97856-10.85952 15.97952-11.0848 25.4208a35.4304 35.4304 0 0 0 9.3696 24.9344l0.512 0.512a34.49344 34.49344 0 0 0 24.01792 9.57952 36.5568 36.5568 0 0 0 26.33728-11.29472L476.16 191.14496v499.99872a35.84 35.84 0 1 0 71.68 0v-499.8144l185.73312 185.73312c6.97856 6.97856 15.97952 10.85952 25.41568 11.0848l0.86016 0.01024c9.1136 0 17.60768-3.43552 24.07936-9.37984l0.512-0.512c13.30176-13.83424 12.76928-36.38272-1.7152-50.3552z"
+                      fill="#ffffff" p-id="2975"></path>
+                    <path
+                      d="M880.64 747.57632v61.44c0 39.58784-32.09216 71.68-71.68 71.68H215.04c-39.58784 0-71.68-32.09216-71.68-71.68v-61.44a35.84 35.84 0 1 0-71.68 0v61.44c0 79.17568 64.18432 143.36 143.36 143.36h593.92c79.17568 0 143.36-64.18432 143.36-143.36v-61.44a35.84 35.84 0 1 0-71.68 0z"
+                      fill="#ffffff" p-id="2976"></path>
+                  </svg>
+                  <div class="click-text">点击上传封面</div>
+                </div>
+                <img class="person-img" id="pic" />
+                <span class="close_icon">X</span>
+                <svg t="1670660844412" class="upload-icon-up" viewBox="0 0 1029 1024" version="1.1"
+                  xmlns="http://www.w3.org/2000/svg" p-id="3248" width="24" height="24">
+                  <path
+                    d="M661.23 1003.042H119.672c-64.034 0-116.053-51.883-116.053-115.712V115.917C3.618 52.224 55.638 0.068 119.671 0.068H893.27c63.898 0 115.985 52.02 115.985 115.849v539.99c0 21.23-17.34 38.775-38.707 38.775s-38.912-17.34-38.912-38.776v-539.99c0-21.23-17.34-38.638-38.57-38.638H119.67c-21.299 0-38.912 17.408-38.912 38.639v771.14c0 21.231 17.613 38.639 38.912 38.639h541.492c21.162 0 38.707 17.203 38.707 38.639 0.068 21.3-17.545 38.707-38.64 38.707z"
+                    fill="#bfbfbf" p-id="3249"></path>
+                  <path
+                    d="M42.325 771.755c-9.762 0-19.729-4.028-27.238-11.606-14.95-14.95-14.95-39.458 0-54.408l192.785-192.034c35.157-35.158 89.156-44.169 133.803-21.777L551.39 596.65c14.814 7.578 32.768 4.643 44.373-7.167l347.614-346.317c14.95-15.019 39.458-15.019 54.682 0 15.223 14.882 15.087 39.39 0 54.545l-347.75 346.317c-35.09 35.089-88.816 43.759-133.667 21.367L306.86 561.084c-14.95-7.578-32.7-4.506-44.374 7.168L69.7 760.012c-7.51 7.578-17.34 11.743-27.375 11.743zM351.71 385.775c-63.898 0-116.053-51.746-116.053-115.712 0-63.898 51.882-115.712 116.053-115.712 63.76 0 116.053 51.883 116.053 115.712 0 63.898-52.36 115.712-116.053 115.712z m0-154.146c-21.163 0-38.776 17.271-38.776 38.502 0 21.368 17.477 38.64 38.776 38.64 21.163 0 38.639-17.272 38.639-38.64 0-21.23-17.34-38.502-38.64-38.502zM834.833 1024c-21.367 0-38.844-17.203-38.844-38.775V753.869c0-21.095 17.204-38.64 38.844-38.64 21.163 0 38.776 17.34 38.776 38.64v231.356c-0.069 21.572-17.545 38.775-38.776 38.775z"
+                    fill="#bfbfbf" p-id="3250"></path>
+                  <path
+                    d="M989.389 868.284c-9.49 0-18.978-3.345-26.76-10.377l-127.864-120.15-128.478 120.15c-15.36 14.404-39.8 13.858-54.409-1.57-14.677-15.633-13.994-39.868 1.707-54.682L788.89 674.611c11.127-13.721 27.58-21.436 45.533-21.436 17.818 0 34.27 7.988 45.261 21.436l135.441 127.044c15.702 14.814 16.52 38.912 1.775 54.682-6.758 7.782-17.066 11.947-27.511 11.947z"
+                    fill="#bfbfbf" p-id="3251"></path>
+                </svg>
+                <input type="file" accept="image/*" id="upload" class="click-input" />
               </div>
             </div>
-
-            <div class="form-group edit-tag-wrap required">
-              <label class="form-label">添加标签:</label>
-              <select id="tag-select" class="form-control" multiple="multiple">
-                <option
-                  th:each="tag : ${vo.tags}"
-                  th:text="${tag.tag}"
-                  th:value="${tag.tagId}"
-                  selected="selected"
-                ></option>
-              </select>
-            </div>
-
-            <div class="input-group cover">
-              <label class="form-label">文章封面:</label>
-              <div class="custom-file">
-                <div class="person-img-inter-wrap">
-                  <div class="click-cover">
-                    <svg
-                      t="1670660402857"
-                      class="icon"
-                      viewBox="0 0 1024 1024"
-                      version="1.1"
-                      xmlns="http://www.w3.org/2000/svg"
-                      p-id="2974"
-                      width="16"
-                      height="16"
-                    >
-                      <path
-                        d="M782.72512 327.9104l-242.54464-242.54464a35.84512 35.84512 0 0 0-13.76256-10.7008c-0.22016-0.09728-0.44032-0.2048-0.67072-0.30208a33.97632 33.97632 0 0 0-13.34272-2.73408l-0.08704 0.00512-0.32256-0.01536c-0.09216 0-0.1792 0.01536-0.27136 0.01536-0.09728 0-0.18944-0.01536-0.2816-0.01536a33.7664 33.7664 0 0 0-20.21376 6.66624 35.96288 35.96288 0 0 0-6.79936 6.27712l-243.3536 243.36384c-6.97856 6.97856-10.85952 15.97952-11.0848 25.4208a35.4304 35.4304 0 0 0 9.3696 24.9344l0.512 0.512a34.49344 34.49344 0 0 0 24.01792 9.57952 36.5568 36.5568 0 0 0 26.33728-11.29472L476.16 191.14496v499.99872a35.84 35.84 0 1 0 71.68 0v-499.8144l185.73312 185.73312c6.97856 6.97856 15.97952 10.85952 25.41568 11.0848l0.86016 0.01024c9.1136 0 17.60768-3.43552 24.07936-9.37984l0.512-0.512c13.30176-13.83424 12.76928-36.38272-1.7152-50.3552z"
-                        fill="#ffffff"
-                        p-id="2975"
-                      ></path>
-                      <path
-                        d="M880.64 747.57632v61.44c0 39.58784-32.09216 71.68-71.68 71.68H215.04c-39.58784 0-71.68-32.09216-71.68-71.68v-61.44a35.84 35.84 0 1 0-71.68 0v61.44c0 79.17568 64.18432 143.36 143.36 143.36h593.92c79.17568 0 143.36-64.18432 143.36-143.36v-61.44a35.84 35.84 0 1 0-71.68 0z"
-                        fill="#ffffff"
-                        p-id="2976"
-                      ></path>
-                    </svg>
-                    <div class="click-text">点击上传封面</div>
-                  </div>
-                  <img class="person-img" id="pic" />
-                  <span class="close_icon">X</span>
-                  <svg
-                    t="1670660844412"
-                    class="upload-icon-up"
-                    viewBox="0 0 1029 1024"
-                    version="1.1"
-                    xmlns="http://www.w3.org/2000/svg"
-                    p-id="3248"
-                    width="24"
-                    height="24"
-                  >
-                    <path
-                      d="M661.23 1003.042H119.672c-64.034 0-116.053-51.883-116.053-115.712V115.917C3.618 52.224 55.638 0.068 119.671 0.068H893.27c63.898 0 115.985 52.02 115.985 115.849v539.99c0 21.23-17.34 38.775-38.707 38.775s-38.912-17.34-38.912-38.776v-539.99c0-21.23-17.34-38.638-38.57-38.638H119.67c-21.299 0-38.912 17.408-38.912 38.639v771.14c0 21.231 17.613 38.639 38.912 38.639h541.492c21.162 0 38.707 17.203 38.707 38.639 0.068 21.3-17.545 38.707-38.64 38.707z"
-                      fill="#bfbfbf"
-                      p-id="3249"
-                    ></path>
-                    <path
-                      d="M42.325 771.755c-9.762 0-19.729-4.028-27.238-11.606-14.95-14.95-14.95-39.458 0-54.408l192.785-192.034c35.157-35.158 89.156-44.169 133.803-21.777L551.39 596.65c14.814 7.578 32.768 4.643 44.373-7.167l347.614-346.317c14.95-15.019 39.458-15.019 54.682 0 15.223 14.882 15.087 39.39 0 54.545l-347.75 346.317c-35.09 35.089-88.816 43.759-133.667 21.367L306.86 561.084c-14.95-7.578-32.7-4.506-44.374 7.168L69.7 760.012c-7.51 7.578-17.34 11.743-27.375 11.743zM351.71 385.775c-63.898 0-116.053-51.746-116.053-115.712 0-63.898 51.882-115.712 116.053-115.712 63.76 0 116.053 51.883 116.053 115.712 0 63.898-52.36 115.712-116.053 115.712z m0-154.146c-21.163 0-38.776 17.271-38.776 38.502 0 21.368 17.477 38.64 38.776 38.64 21.163 0 38.639-17.272 38.639-38.64 0-21.23-17.34-38.502-38.64-38.502zM834.833 1024c-21.367 0-38.844-17.203-38.844-38.775V753.869c0-21.095 17.204-38.64 38.844-38.64 21.163 0 38.776 17.34 38.776 38.64v231.356c-0.069 21.572-17.545 38.775-38.776 38.775z"
-                      fill="#bfbfbf"
-                      p-id="3250"
-                    ></path>
-                    <path
-                      d="M989.389 868.284c-9.49 0-18.978-3.345-26.76-10.377l-127.864-120.15-128.478 120.15c-15.36 14.404-39.8 13.858-54.409-1.57-14.677-15.633-13.994-39.868 1.707-54.682L788.89 674.611c11.127-13.721 27.58-21.436 45.533-21.436 17.818 0 34.27 7.988 45.261 21.436l135.441 127.044c15.702 14.814 16.52 38.912 1.775 54.682-6.758 7.782-17.066 11.947-27.511 11.947z"
-                      fill="#bfbfbf"
-                      p-id="3251"
-                    ></path>
-                  </svg>
-                  <input
-                    type="file"
-                    accept="image/*"
-                    id="upload"
-                    class="click-input"
-                  />
-                </div>
-              </div>
-            </div>
-            <div class="input-group input-textarea required">
-              <label class="form-label">文章摘要:</label>
-              <textarea
-                id="summary"
-                class="form-control form-textarea summary"
-                data-bs-toggle="autosize"
-                placeholder="摘要（必填）：会在推荐、列表等场景外露，帮助读者快速了解内容，支持一键将正文前 128 字符键入摘要文本框"
-                maxlength="128"
-                th:text="${vo.article != null ?  vo.article.summary: ''}"
-                oninput="checkArea()"
-              ></textarea>
-              <span
-                class="form-textarea-limit"
-                th:text="${vo.article != null ?  #strings.length(vo.article.summary) + '/128': '0/128'}"
-              >
-                0/128
-              </span>
-              <button
-                type="button"
-                class="el-button btn-getdistill el-button--default el-button--mini is-round"
-              >
-                <span>一键提取</span>
-              </button>
-            </div>
           </div>
-          <div class="modal-footer">
-            <button id="publish" type="button" class="btn btn-primary">
-              发布
-            </button>
-            <button id="tmpSave" type="button" class="btn btn-secondary">
-              存草稿
+          <div class="input-group input-textarea required">
+            <label class="form-label">文章摘要:</label>
+            <textarea id="summary" class="form-control form-textarea summary" data-bs-toggle="autosize"
+              placeholder="摘要（必填）：会在推荐、列表等场景外露，帮助读者快速了解内容，支持一键将正文前 128 字符键入摘要文本框" maxlength="128"
+              th:text="${vo.article != null ?  vo.article.summary: ''}" oninput="checkArea()"></textarea>
+            <span class="form-textarea-limit"
+              th:text="${vo.article != null ?  #strings.length(vo.article.summary) + '/128': '0/128'}">
+              0/128
+            </span>
+            <button type="button" class="el-button btn-getdistill el-button--default el-button--mini is-round">
+              <span>一键提取</span>
             </button>
           </div>
         </div>
+        <div class="modal-footer">
+          <button id="publish" type="button" class="btn btn-primary">
+            发布
+          </button>
+          <button id="tmpSave" type="button" class="btn btn-secondary">
+            存草稿
+          </button>
+        </div>
       </div>
     </div>
-<<<<<<< HEAD
-=======
   </div>
-</div>
-
-<script th:inline="javascript">
-  // https://github.com/sparksuite/simplemde-markdown-editor
-  let vo = [[${vo}]], uid = "forumId", articleId = 0;
-  if (vo && vo.article) {
-    articleId = vo.article.articleId;
-    uid = uid + "_" + articleId;
-  }
-
-  // $.get('/article/api/content?articleId=' + articleId, function(md){
-  var simplemde = editormd("paiEditor", {
+
+  <script th:inline="javascript">
+    // https://github.com/sparksuite/simplemde-markdown-editor
+    let vo = [[${ vo }]], uid = "forumId", articleId = 0;
+    if (vo && vo.article) {
+      articleId = vo.article.articleId;
+      uid = uid + "_" + articleId;
+    }
+
+    // $.get('/article/api/content?articleId=' + articleId, function(md){
+    var simplemde = editormd("paiEditor", {
       width: "100%",
       // height: 740,
-      path : '../editormd/lib/',
-      autoHeight : true,
+      path: '../editormd/lib/',
+      autoHeight: true,
       // theme : "dark",
       // previewTheme : "dark",
       // editorTheme : "pastel-on-dark",
       // markdown : md.result,
-      codeFold : true,
+      codeFold: true,
       //syncScrolling : false,
-      saveHTMLToTextarea : true,    // 保存 HTML 到 Textarea
-      searchReplace : true,
+      saveHTMLToTextarea: true,    // 保存 HTML 到 Textarea
+      searchReplace: true,
       //watch : false,                // 关闭实时预览
-      htmlDecode : "style,script,iframe|on*",            // 开启 HTML 标签解析，为了安全性，默认不开启
+      htmlDecode: "style,script,iframe|on*",            // 开启 HTML 标签解析，为了安全性，默认不开启
       //toolbar  : false,             //关闭工具栏
       //previewCodeHighlight : false, // 关闭预览 HTML 的代码块高亮，默认开启
-      emoji : true,
-      taskList : true,
-      tocm            : true,         // Using [TOCM]
-      tex : true,                   // 开启科学公式TeX语言支持，默认关闭
-      flowChart : true,             // 开启流程图支持，默认关闭
-      sequenceDiagram : true,       // 开启时序/序列图支持，默认关闭,
+      emoji: true,
+      taskList: true,
+      tocm: true,         // Using [TOCM]
+      tex: true,                   // 开启科学公式TeX语言支持，默认关闭
+      flowChart: true,             // 开启流程图支持，默认关闭
+      sequenceDiagram: true,       // 开启时序/序列图支持，默认关闭,
       //dialogLockScreen : false,   // 设置弹出层对话框不锁屏，全局通用，默认为true
       //dialogShowMask : false,     // 设置弹出层对话框显示透明遮罩层，全局通用，默认为true
       //dialogDraggable : false,    // 设置弹出层对话框不可拖动，全局通用，默认为true
       //dialogMaskOpacity : 0.4,    // 设置透明遮罩层的透明度，全局通用，默认值为0.1
       //dialogMaskBgColor : "#000", // 设置透明遮罩层的背景颜色，全局通用，默认为#fff
-      imageUpload : true,
-      imageFormats : ["jpg", "jpeg", "gif", "png", "bmp", "webp"],
-      imageUploadURL : "./php/upload.php",
-      onload : function() {
+      imageUpload: true,
+      imageFormats: ["jpg", "jpeg", "gif", "png", "bmp", "webp"],
+      imageUploadURL: "./php/upload.php",
+      onload: function () {
         console.log('onload', this);
         //this.fullscreen();
         //this.unwatch();
@@ -283,221 +179,223 @@
         //this.resize("100%", 640);
       }
     });
-  // });
-
-  $('#tag-select').select2({
-    placeholder: '请选择你需要的标签，最多三个', // 提示
-    width: '70%', // 宽度
-    allowClear: true, // 可清空
-    debug: true, // 上线后关闭
-    language: 'zh-CN', // 中文
-    maximumSelectionLength: 3, //最多选三个
-    multiple: true, // 可多选
-    // 动态请求数据
-    ajax: {
-      url: '/article/api/tag/list',
-      data: function (params) {
-        var query = {
-          pageNumber: params.page,
-          pageSize: 10,
-          key: params.term,
-          categoryId: getChooseCategoryId(),
+    // });
+
+    $('#tag-select').select2({
+      placeholder: '请选择你需要的标签，最多三个', // 提示
+      width: '70%', // 宽度
+      allowClear: true, // 可清空
+      debug: true, // 上线后关闭
+      language: 'zh-CN', // 中文
+      maximumSelectionLength: 3, //最多选三个
+      multiple: true, // 可多选
+      // 动态请求数据
+      ajax: {
+        url: '/article/api/tag/list',
+        data: function (params) {
+          var query = {
+            pageNumber: params.page,
+            pageSize: 10,
+            key: params.term,
+            categoryId: getChooseCategoryId(),
+          }
+
+          // 查询参数将是 ?search=[term]&type=public
+          return query;
+        },
+        dataType: 'json',
+        processResults: function (response, params) {
+          console.log("response: ", response)
+          console.log("page: ", params.page)
+          var data = $.map(response.result.list, function (obj) {
+            obj.id = obj.id || obj.tagId;
+            obj.text = obj.text || obj.tag;// 用您的标识符替换pk
+
+            return obj;
+          });
+          return {
+            results: data,
+            pagination: {
+              more: response.result.pageNum < response.result.pageTotal// 总页数为10，那么1-9页的时候都可以下拉刷新
+            }
+          };
         }
-
-        // 查询参数将是 ?search=[term]&type=public
-        return query;
-      },
-      dataType: 'json',
-      processResults: function (response, params) {
-        console.log("response: ", response)
-        console.log("page: ", params.page)
-        var data = $.map(response.result.list, function (obj) {
-          obj.id = obj.id || obj.tagId;
-          obj.text = obj.text || obj.tag;// 用您的标识符替换pk
-
-          return obj;
-        });
-        return {
-          results: data,
-          pagination : {
-            more : response.result.pageNum < response.result.pageTotal// 总页数为10，那么1-9页的时候都可以下拉刷新
-          }
-        };
-      }
-    }
-  });
-
-  // 改成作者自己主动提取，从后台调用，删掉之前的自动提取
-
-  // 提取简介
-  $(".btn-getdistill").on("click", function () {
-    // 获取文章内容
-    var content = simplemde.getMarkdown().trim();
-    // 准备提交到后端
-    if (content.length <= 6) {
-      toastr.error("文章内容太短了！");
-      return;
-    } else if (content.length > 600) {
-      content = content.substring(0, 600)
-    }
-
-    const params = {
-      content: content,
-    };
-
-    post("/article/api/generateSummary", params, function (data) {
-      console.log("提取后的简介:", data)
-      $("#summary").val(data);
-      $('.form-textarea-limit').text(data.length + '/128')
+      }
     });
 
-  });
-
-  //  发表文章
-  $("#publish").on("click", function () {
-    doPostArticle("post")
-    localStorage.removeItem('articleTitle');
-  })
-  // 保存草稿
-  $("#tmpSave").on("click", function () {
-    doPostArticle("save")
-  })
-  // 封面
-  let cover = [[${ vo.article != null ? vo.article.cover : '' }]];
-  let newCover = "";
-
-  // 获取表单类容
-  function doPostArticle(action) {
-    const title = $("#title").val();
-    const subTitle = $("#subTitle").val();
-    const content = simplemde.getMarkdown();
-    if (title.length <= 5) {
-      toastr.error("文章标题太短!")
-      return;
-    }
-    if (title.length > 120) {
-      toastr.error("文章标题太长了!");
-      return;
-    }
-    if (content.length <= 6) {
-      toastr.error("文章内容太短了！");
-      return;
-    }
-
-    // 分类选择
-    const category = getChooseCategoryId()
-    if (parseInt(category) <= 0) {
-      toastr.error("请选择文章分类");
-      return;
-    }
-    // 处理标签
-    const tagsAll = [];
-    $.each($('#tag-select').select2('data'), function(index, value) {
-      tagsAll.push(value.id);
+    // 改成作者自己主动提取，从后台调用，删掉之前的自动提取
+
+    // 提取简介
+    $(".btn-getdistill").on("click", function () {
+      // 获取文章内容
+      var content = simplemde.getMarkdown().trim();
+      // 准备提交到后端
+      if (content.length <= 6) {
+        toastr.error("文章内容太短了！");
+        return;
+      } else if (content.length > 600) {
+        content = content.substring(0, 600)
+      }
+
+      const params = {
+        content: content,
+      };
+
+      post("/article/api/generateSummary", params, function (data) {
+        console.log("提取后的简介:", data)
+        $("#summary").val(data);
+        $('.form-textarea-limit').text(data.length + '/128')
+      });
+
     });
 
-    if (tagsAll.length <= 0 || tagsAll.length > 3) {
-      toastr.error("请选择1-3个标签!");
-      return;
-    }
-
-    const summary = $("#summary").val()
-    if(summary.length < 6 || summary.length > 128) {
-      toastr.error("简介字数应该在6-128之间哦!");
-      return;
-    }
-
-    const params = {
-      articleId: articleId,
-      title: title,
-      subTitle: subTitle,
-      content: content,
-      categoryId: category,
-      tagIds: tagsAll,
-      summary: summary,
-      articleType: "BLOG",
-      source: 2,
-      sourceUrl: "",
-      actionType: action, // post 表示发表, save表示暂存
-      cover: cover,
-    }
-    if (newCover.length > 0) {
-      params['cover'] = newCover;
-    }
-    console.log(params);
-    post("/article/api/post", params, function (data) {
-      console.log("返回结果:", data)
-      window.location.href = "/article/detail/" + data
-    })
-  }
-
-  function getChooseCategoryId() {
-    const category = $("input[name='category']:radio:checked")
-    if (category.length > 0) {
-      return category.val()
-    }
-    return -1
-  }
-
-  // 检查输入内容的长度
-  function checkArea() {
-    len = $('#summary').val().length
-    if (len > 128) {
-      len = 128;
-    }
-    $('.form-textarea-limit').text(len + '/128')
-  }
-
-  // 控制文章分类的选择
-  $('.form-selectgroup-item').each(function (index) {
-    (function (index) {
-      $('.form-selectgroup-item').eq(index).on('click', function () {
-        $('.form-selectgroup-item').removeClass('form-selectgroup-item--active')
-                .eq(index).addClass('form-selectgroup-item--active')
+    //  发表文章
+    $("#publish").on("click", function () {
+      doPostArticle("post")
+      localStorage.removeItem('articleTitle');
+    })
+    // 保存草稿
+    $("#tmpSave").on("click", function () {
+      doPostArticle("save")
+    })
+    // 封面
+    let cover = [[${ vo.article != null ? vo.article.cover : '' }]];
+    let newCover = "";
+
+    // 获取表单类容
+    function doPostArticle(action) {
+      const title = $("#title").val();
+      const subTitle = $("#subTitle").val();
+      const content = simplemde.getMarkdown();
+      if (title.length <= 5) {
+        toastr.error("文章标题太短!")
+        return;
+      }
+      if (title.length > 120) {
+        toastr.error("文章标题太长了!");
+        return;
+      }
+      if (content.length <= 6) {
+        toastr.error("文章内容太短了！");
+        return;
+      }
+
+      // 分类选择
+      const category = getChooseCategoryId()
+      if (parseInt(category) <= 0) {
+        toastr.error("请选择文章分类");
+        return;
+      }
+      // 处理标签
+      const tagsAll = [];
+      $.each($('#tag-select').select2('data'), function (index, value) {
+        tagsAll.push(value.id);
+      });
+
+      if (tagsAll.length <= 0 || tagsAll.length > 3) {
+        toastr.error("请选择1-3个标签!");
+        return;
+      }
+
+      const summary = $("#summary").val()
+      if (summary.length < 6 || summary.length > 128) {
+        toastr.error("简介字数应该在6-128之间哦!");
+        return;
+      }
+
+      const params = {
+        articleId: articleId,
+        title: title,
+        subTitle: subTitle,
+        content: content,
+        categoryId: category,
+        tagIds: tagsAll,
+        summary: summary,
+        articleType: "BLOG",
+        source: 2,
+        sourceUrl: "",
+        actionType: action, // post 表示发表, save表示暂存
+        cover: cover,
+      }
+      if (newCover.length > 0) {
+        params['cover'] = newCover;
+      }
+
+      post("/article/api/post", params, function (data) {
+        console.log("返回结果:", data)
+        window.location.href = "/article/detail/" + data
       })
-    })(index)
-  })
-
-  let showSaveBtn = false;
-  // 处理按钮隐藏时不可编辑
-  $('.edit-save').click(() => {
-    if (!showSaveBtn) return false
-  })
-  // 处理title输入保存以及按钮显隐的问题
-  const checkTitle = () => {
-    const value = $('#title').val()
-    const len = value.length
-    console.log(value)
-    localStorage.setItem('articleTitle', value)
-    if (len > 5) {
-      $('.edit-save').addClass('edit-save--active')
-      showSaveBtn = true
-    } else {
-      $('.edit-save').removeClass('edit-save--active')
-      showSaveBtn = false
-    }
-  }
-  // 初始化title
-  const initTitle = () => {
-    console.log("init title!");
-    const titleValue = localStorage.getItem('articleTitle')
-    if (titleValue) {
-      $('#title').attr("value", titleValue)
-      checkTitle();
-    } else {
-      checkTitle();
-    }
-  }
-  initTitle()
-
-
- // 封面上传相关
-  $(".custom-file").on("mouseover", ".person-img-inter-wrap", function () {
+    }
+
+    // 检查输入内容的长度
+    function checkArea() {
+      len = $('#summary').val().length
+      if (len > 128) {
+        len = 128;
+      }
+      $('.form-textarea-limit').text(len + '/128')
+    }
+
+    // 检查输入内容的长度
+    function checkArea() {
+      var obj = $('#summary')
+      len = obj.val().length
+      if (len > 128) {
+        len = 128;
+      }
+      $('.form-textarea-limit').text(len + '/128')
+    }
+
+    // 控制文章分类的选择
+    $('.form-selectgroup-item').each(function (index) {
+      (function (index) {
+        $('.form-selectgroup-item').eq(index).on('click', function () {
+          $('.form-selectgroup-item').removeClass('form-selectgroup-item--active')
+            .eq(index).addClass('form-selectgroup-item--active')
+        })
+      })(index)
+    })
+
+    let showSaveBtn = false;
+    // 处理按钮隐藏时不可编辑
+    $('.edit-save').click(() => {
+      if (!showSaveBtn) return false
+    })
+    // 处理title输入保存以及按钮显隐的问题
+    const checkTitle = () => {
+      const value = $('#title').val()
+      const len = value.length
+      console.log(value)
+      localStorage.setItem('articleTitle', value)
+      if (len > 5) {
+        $('.edit-save').addClass('edit-save--active')
+        showSaveBtn = true
+      } else {
+        $('.edit-save').removeClass('edit-save--active')
+        showSaveBtn = false
+      }
+    }
+    // 初始化title
+    const initTitle = () => {
+      console.log("init title!");
+      const titleValue = localStorage.getItem('articleTitle')
+      if (titleValue) {
+        $('#title').attr("value", titleValue)
+        checkTitle();
+      } else {
+        checkTitle();
+      }
+    }
+    initTitle()
+
+
+    // 封面上传相关
+    $(".custom-file").on("mouseover", ".person-img-inter-wrap", function () {
       console.log("出现上传的按钮")
       var objUrl = $("#pic").attr("src");
       // 已经上传过了
       if (objUrl) {
-        $(".close_icon").css('display','block');
+        $(".close_icon").css('display', 'block');
       } else {
         $(".click-cover").css("visibility", "visible")
       }
@@ -505,410 +403,81 @@
       $(".click-cover").css("visibility", "hidden")
     })
 
-  $(".click-cover").click(function () {
-    $("#upload").click() //隐藏了input:file样式后，点击头像就可以本地上传
-  })
-
-  $("#upload").on("change", function (e) {
-    console.log("触发 change 事件", e )
-    var objUrl = getObjectURL(this.files[0]) //获取图片的路径，该路径不是图片在本地的路径
-    console.log({ objUrl })
-    if (objUrl) {
-      //将图片路径存入src中，显示出图片
-      $("#pic").attr("src", objUrl).css('visibility','visible') // 展示图片
-      $('.upload-icon-up').css('visibility','hidden') // 隐藏上传
-
-      console.log("uploadImg", this.value)
-      uploadImg(() => (this.value = null))
-    }
-  })
-
-  // 删除图片后
-  $(".close_icon").click(function () {
-    $("#pic").attr("src", "").css('visibility','hidden');
-    $(".close_icon").css('display','none');
-    $('.upload-icon-up').css('visibility','visible');
-  })
-
-  //建立一?可存取到?file的url
-  function getObjectURL(file) {
-    var url = null
-    if (window.createObjectURL != undefined) {
-      // basic
-      url = window.createObjectURL(file)
-    } else if (window.URL != undefined) {
-      // mozilla(firefox)
-      url = window.URL.createObjectURL(file)
-    } else if (window.webkitURL != undefined) {
-      // webkit or chrome
-      url = window.webkitURL.createObjectURL(file)
-    }
-    return url
-  }
-
-  // 上传头图到服务器
-  function uploadImg(callback) {
-    var pic = $("#upload")[0].files[0]
-    console.log("准备上传", pic)
-
-    var file = new FormData()
-    file.append("image", pic)
-    $.ajax({
-      url: "/image/upload",
-      type: "post",
-      data: file,
-      cache: false,
-      contentType: false,
-      processData: false,
-      success: function (data) {
-        const {
-          result: { imagePath },
-        } = data || {}
-        var res = data
-        console.log(res, imagePath)
-        newCover = imagePath
-        // 替换掉默认图片@yihui
-        $(".res-upload-img").attr("src", imagePath)
-        $(".res-upload-wrap").removeClass("hide")
-        callback()
-        toastr.info("图片上传成功!")
-      },
-    })
-  }
-
-</script>
+    $(".click-cover").click(function () {
+      $("#upload").click() //隐藏了input:file样式后，点击头像就可以本地上传
+    })
+
+    $("#upload").on("change", function (e) {
+      console.log("触发 change 事件", e)
+      var objUrl = getObjectURL(this.files[0]) //获取图片的路径，该路径不是图片在本地的路径
+      const file = e.target.files[0]
+      if (file.size > 1024 * 1024 * 5) {
+        toastr.error("图片不能超过5M!")
+        return false
+      }
+      if (objUrl) {
+        //将图片路径存入src中，显示出图片
+        $("#pic").attr("src", objUrl).css('visibility', 'visible') // 展示图片
+        $('.upload-icon-up').css('visibility', 'hidden') // 隐藏上传
+
+        console.log("uploadImg", this.value)
+        uploadImg(() => (this.value = null))
+      }
+    })
+
+    // 删除图片后
+    $(".close_icon").click(function () {
+      $("#pic").attr("src", "").css('visibility', 'hidden');
+      $(".close_icon").css('display', 'none');
+      $('.upload-icon-up').css('visibility', 'visible');
+    })
+
+    //建立一?可存取到?file的url
+    function getObjectURL(file) {
+      var url = null
+      if (window.createObjectURL != undefined) {
+        // basic
+        url = window.createObjectURL(file)
+      } else if (window.URL != undefined) {
+        // mozilla(firefox)
+        url = window.URL.createObjectURL(file)
+      } else if (window.webkitURL != undefined) {
+        // webkit or chrome
+        url = window.webkitURL.createObjectURL(file)
+      }
+      return url
+    }
+
+    // 上传头图到服务器
+    function uploadImg(callback) {
+      var pic = $("#upload")[0].files[0]
+      console.log("准备上传", pic)
+
+      var file = new FormData()
+      file.append("image", pic)
+      $.ajax({
+        url: "/image/upload",
+        type: "post",
+        data: file,
+        cache: false,
+        contentType: false,
+        processData: false,
+        success: function (data) {
+          const {
+            result: { imagePath },
+          } = data || {}
+          var res = data
+          console.log(res, imagePath)
+          newCover = imagePath
+          // 替换掉默认图片@yihui
+          $(".res-upload-img").attr("src", imagePath)
+          $(".res-upload-wrap").removeClass("hide")
+          callback()
+          toastr.info("图片上传成功!")
+        },
+      })
+    }
+  </script>
 </body>
->>>>>>> 63473a06
-
-    <script th:inline="javascript">
-       // https://github.com/sparksuite/simplemde-markdown-editor
-       let vo = [[${vo}]]
-       let uid = "forumId";
-       let articleId = '';
-       if (vo && vo.article) {
-         articleId = vo.article.articleId;
-         uid = uid + "_" + articleId;
-       }
-       var simplemde = new SimpleMDE({
-         element: document.getElementById("content"),
-         toolbar: ["bold", "italic", "heading", "|", "quote", "unordered-list", "ordered-list","link","image","table","horizontal-rule","side-by-side"],
-         autofocus: true,
-         spellChecker: false,
-         autosave: {
-           enabled: true,
-           uniqueId: uid,
-           delay: 1000,
-         },
-         placeholder: "Type here...",
-       });
-       simplemde.toggleSideBySide(); //打开实时全屏预览
-
-       $('#tag-select').select2({
-         placeholder: '请选择你需要的标签，最多三个', // 提示
-         width: '70%', // 宽度
-         allowClear: true, // 可清空
-         debug: true, // 上线后关闭
-         language: 'zh-CN', // 中文
-         maximumSelectionLength: 3, //最多选三个
-         multiple: true, // 可多选
-         // 动态请求数据
-         ajax: {
-           url: '/article/api/tag/list',
-           data: function (params) {
-             var query = {
-               pageNumber: params.page,
-               pageSize: 10,
-               key: params.term,
-               categoryId: getChooseCategoryId(),
-             }
-
-             // 查询参数将是 ?search=[term]&type=public
-             return query;
-           },
-           dataType: 'json',
-           processResults: function (response, params) {
-             console.log("response: ", response)
-             console.log("page: ", params.page)
-             var data = $.map(response.result.list, function (obj) {
-               obj.id = obj.id || obj.tagId;
-               obj.text = obj.text || obj.tag;// 用您的标识符替换pk
-
-               return obj;
-             });
-             return {
-               results: data,
-               pagination : {
-                 more : response.result.pageNum < response.result.pageTotal// 总页数为10，那么1-9页的时候都可以下拉刷新
-               }
-             };
-           }
-         }
-       });
-
-       // 自动从文章内提取前128个字符作为文章简介
-       $('#saveModel').on('show.bs.modal', function () {
-         let summary =  $("#summary").val();
-         if (summary.trim().length <= 0) {
-           const content = simplemde.value();
-           const size = content.length > 128? 128: content.length;
-           $("#summary").text(content.substring(0, size));
-         }
-       });
-
-       // 提取简介
-       $(".btn-getdistill").on("click", function () {
-         // 获取文章内容
-         var content = simplemde.value().trim().substring(0, 600);
-         const pattern = /!\[(.*?)\]\((.*?)\)/mg;
-         content = content.replaceAll(pattern, ''); // 正则替换，移除所有的图片
-         // 准备提交到后端
-         if (content.length <= 6) {
-           toastr.error("文章内容太短了！");
-           return;
-         } else if (content.length > 600) {
-           content = content.substring(0, 600)
-         }
-
-         const params = {
-           content: content,
-         };
-
-         post("/article/api/generateSummary", params, function (data) {
-           console.log("提取后的简介:", data)
-           $("#summary").val(data);
-           $('.form-textarea-limit').text(data.length + '/128')
-         });
-
-       });
-
-       //  发表文章
-       $("#publish").on("click", function () {
-         doPostArticle("post")
-         simplemde.clearAutosavedValue();
-         localStorage.removeItem('articleTitle');
-       })
-       // 保存草稿
-       $("#tmpSave").on("click", function () {
-         doPostArticle("save")
-       })
-       // 封面
-       let cover = [[${ vo.article != null ? vo.article.cover : '' }]];
-       let newCover = "";
-
-       // 获取表单类容
-       function doPostArticle(action) {
-         const title = $("#title").val();
-         const subTitle = $("#subTitle").val();
-         const content = simplemde.value();
-         if (title.length <= 5) {
-           toastr.error("文章标题太短!")
-           return;
-         }
-         if (title.length > 120) {
-           toastr.error("文章标题太长了!");
-           return;
-         }
-         if (content.length <= 6) {
-           toastr.error("文章内容太短了！");
-           return;
-         }
-
-         // 分类选择
-         const category = getChooseCategoryId()
-         if (parseInt(category) <= 0) {
-           toastr.error("请选择文章分类");
-           return;
-         }
-         // 处理标签
-         const tagsAll = [];
-         $.each($('#tag-select').select2('data'), function(index, value) {
-           tagsAll.push(value.id);
-         });
-
-         if (tagsAll.length <= 0 || tagsAll.length > 3) {
-           toastr.error("请选择1-3个标签!");
-           return;
-         }
-
-         const summary = $("#summary").val()
-         if(summary.length < 6 || summary.length > 128) {
-           toastr.error("简介字数应该在6-128之间哦!");
-           return;
-         }
-
-         const params = {
-           articleId: articleId,
-           title: title,
-           subTitle: subTitle,
-           content: content,
-           categoryId: category,
-           tagIds: tagsAll,
-           summary: summary,
-           articleType: "BLOG",
-           source: 2,
-           sourceUrl: "",
-           actionType: action, // post 表示发表, save表示暂存
-           cover: cover,
-         }
-         if (newCover.length > 0) {
-           params['cover'] = newCover;
-         }
-
-         post("/article/api/post", params, function (data) {
-           console.log("返回结果:", data)
-           window.location.href = "/article/detail/" + data
-         })
-       }
-
-       function getChooseCategoryId() {
-         const category = $("input[name='category']:radio:checked")
-         if (category.length > 0) {
-           return category.val()
-         }
-         return -1
-       }
-
-       // 检查输入内容的长度
-       function checkArea() {
-         var obj = $('#summary')
-         len = obj.val().length
-         if (len > 128) {
-           len = 128;
-         }
-         $('.form-textarea-limit').text(len + '/128')
-       }
-
-       // 控制文章分类的选择
-       $('.form-selectgroup-item').each(function (index) {
-         (function (index) {
-           $('.form-selectgroup-item').eq(index).on('click', function () {
-             $('.form-selectgroup-item').removeClass('form-selectgroup-item--active')
-                     .eq(index).addClass('form-selectgroup-item--active')
-           })
-         })(index)
-       })
-
-       let showSaveBtn = false;
-       // 处理按钮隐藏时不可编辑
-       $('.edit-save').click(() => {
-         if (!showSaveBtn) return false
-       })
-       // 处理title输入保存以及按钮显隐的问题
-       const checkTitle = () => {
-         const value = $('#title').val()
-         const len = value.length
-         console.log(value)
-         localStorage.setItem('articleTitle', value)
-         if (len > 5) {
-           $('.edit-save').addClass('edit-save--active')
-           showSaveBtn = true
-         } else {
-           $('.edit-save').removeClass('edit-save--active')
-           showSaveBtn = false
-         }
-       }
-       // 初始化title
-       const initTitle = () => {
-         console.log("init title!");
-         const titleValue = localStorage.getItem('articleTitle')
-         if (titleValue) {
-           $('#title').attr("value", titleValue)
-           checkTitle();
-         } else {
-           checkTitle();
-         }
-       }
-       initTitle()
-
-
-      // 封面上传相关
-       $(".custom-file").on("mouseover", ".person-img-inter-wrap", function () {
-           console.log("出现上传的按钮")
-           var objUrl = $("#pic").attr("src");
-           // 已经上传过了
-           if (objUrl) {
-             $(".close_icon").css('display','block');
-           } else {
-             $(".click-cover").css("visibility", "visible")
-           }
-         }).on("mouseleave", ".person-img-inter-wrap", function () {
-           $(".click-cover").css("visibility", "hidden")
-         })
-
-       $(".click-cover").click(function () {
-         $("#upload").click() //隐藏了input:file样式后，点击头像就可以本地上传
-       })
-
-       $("#upload").on("change", function (e) {
-         console.log("触发 change 事件", e )
-         var objUrl = getObjectURL(this.files[0]) //获取图片的路径，该路径不是图片在本地的路径
-         const file = e.target.files[0]
-         if(file.size > 1024 * 1024 * 5){
-           toastr.error("图片不能超过5M!")
-           return false
-         }
-         if (objUrl) {
-           //将图片路径存入src中，显示出图片
-           $("#pic").attr("src", objUrl).css('visibility','visible') // 展示图片
-           $('.upload-icon-up').css('visibility','hidden') // 隐藏上传
-
-           console.log("uploadImg", this.value)
-           uploadImg(() => (this.value = null))
-         }
-       })
-
-       // 删除图片后
-       $(".close_icon").click(function () {
-         $("#pic").attr("src", "").css('visibility','hidden');
-         $(".close_icon").css('display','none');
-         $('.upload-icon-up').css('visibility','visible');
-       })
-
-       //建立一?可存取到?file的url
-       function getObjectURL(file) {
-         var url = null
-         if (window.createObjectURL != undefined) {
-           // basic
-           url = window.createObjectURL(file)
-         } else if (window.URL != undefined) {
-           // mozilla(firefox)
-           url = window.URL.createObjectURL(file)
-         } else if (window.webkitURL != undefined) {
-           // webkit or chrome
-           url = window.webkitURL.createObjectURL(file)
-         }
-         return url
-       }
-
-       // 上传头图到服务器
-       function uploadImg(callback) {
-         var pic = $("#upload")[0].files[0]
-         console.log("准备上传", pic)
-
-         var file = new FormData()
-         file.append("image", pic)
-         $.ajax({
-           url: "/image/upload",
-           type: "post",
-           data: file,
-           cache: false,
-           contentType: false,
-           processData: false,
-           success: function (data) {
-             const {
-               result: { imagePath },
-             } = data || {}
-             var res = data
-             console.log(res, imagePath)
-             newCover = imagePath
-             // 替换掉默认图片@yihui
-             $(".res-upload-img").attr("src", imagePath)
-             $(".res-upload-wrap").removeClass("hide")
-             callback()
-             toastr.info("图片上传成功!")
-           },
-         })
-       }
-    </script>
-  </body>
+
 </html>