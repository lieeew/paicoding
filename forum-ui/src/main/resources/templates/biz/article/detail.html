--- conflicted
+++ resolved
@@ -138,10 +138,6 @@
         word-break: break-all;
         white-space: pre-wrap;
     }
-<<<<<<< HEAD
-</style>
-
-=======
 
     .ui-message {
         box-shadow: inset 0 0 0 1px #a9d5de, 0 0 0 0 transparent;
@@ -159,7 +155,6 @@
     }
 </style>
 
->>>>>>> e06fb7ab
 <body id="body">
 <!-- 导航栏 -->
 <div th:replace="layout/navbar :: navbar"></div>
