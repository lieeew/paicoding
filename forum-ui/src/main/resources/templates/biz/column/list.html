--- conflicted
+++ resolved
@@ -74,18 +74,7 @@
 </style>
 
 <div th:each="column : ${vo.columns.list}">
-<<<<<<< HEAD
-    <div th:replace="plugins/column/column-card :: column_card(${column})">
-        专栏详情
-=======
-<<<<<<< Updated upstream
-    <div th:replace="plugins/column-card :: column_card(${column})">
-        正文
->>>>>>> 1eb50fe3
-    </div>
-=======
   <div th:replace="plugins/column/column-card :: column_card(${column})">
     专栏详情
   </div>
->>>>>>> Stashed changes
 </div>