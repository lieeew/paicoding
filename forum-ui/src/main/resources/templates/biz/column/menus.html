--- conflicted
+++ resolved
@@ -1,432 +1,4 @@
 <!-- 文章列表 -->
-<<<<<<< HEAD
-<style>
-    .book-directory-comp {
-        color: #000;
-        padding: 18px 0
-    }
-
-    .book-directory-comp .section-list {
-        width: 320px
-    }
-
-    .book-directory-comp .section-list .section {
-        position: relative;
-        display: flex;
-        justify-content: flex-start;
-        transition: all .2s;
-        padding: 9px 16px;
-        cursor: pointer
-    }
-
-    .book-directory-comp .section-list .section:hover {
-        background-color: hsla(0, 0%, 84.7%, .2)
-    }
-
-    .book-directory-comp .section-list .section.unfinished {
-        cursor: not-allowed
-    }
-
-    .book-directory-comp .section-list .section.route-active .center .main-line .title, .book-directory-comp .section-list .section.route-active .left .index {
-        color: #1e80ff
-    }
-
-    .book-directory-comp .section-list .section.route-active .center .main-line .title .icon-camera path, .book-directory-comp .section-list .section.route-active .left .index .icon-camera path {
-        fill: currentColor
-    }
-
-    .book-directory-comp .section-list .section.route-active:after {
-        content: "";
-        position: absolute;
-        width: 4px;
-        height: 24px;
-        left: 0;
-        top: 9px;
-        background: #1e80ff;
-        border-radius: 0 8px 8px 0
-    }
-
-    .book-directory-comp .section-list .section .left .index {
-        font-weight: 600;
-        font-size: 16px;
-        line-height: 24px;
-        color: #8a919f;
-        padding: 0 6px;
-        min-width: 26px;
-        text-align: center
-    }
-
-    .book-directory-comp .section-list .section .center {
-        flex-grow: 1
-    }
-
-    .book-directory-comp .section-list .section .center .main-line {
-        font-size: 15px;
-        line-height: 24px;
-        display: flex
-    }
-
-    .book-directory-comp .section-list .section .center .main-line .title {
-        font-size: 0;
-        flex: 1;
-        color: #252933
-    }
-
-    .book-directory-comp .section-list .section .center .main-line .title .icon-camera {
-        vertical-align: middle;
-        display: inline-block;
-        margin-right: 6px
-    }
-
-    .book-directory-comp .section-list .section .center .main-line .title .icon-camera path {
-        fill: #8a919f
-    }
-
-    .book-directory-comp .section-list .section .center .main-line .title .title-text {
-        vertical-align: bottom;
-        font-size: 16px;
-        line-height: 24px
-    }
-
-    .book-directory-comp .section-list .section .center .main-line .right {
-        margin-left: 15px
-    }
-
-    .book-directory-comp .section-list .section .center .main-line .right .lock {
-        width: 40px;
-        text-align: center
-    }
-
-    .book-directory-comp .section-list .section .center .main-line .right .label {
-        height: 24px;
-        background: #fff3db;
-        line-height: 24px;
-        border-radius: 12px;
-        padding: 0 8px;
-        color: #ff8412;
-        font-size: 12px;
-        white-space: nowrap
-    }
-
-    .book-directory-comp .section-list .section .center .sub-line {
-        display: flex;
-        align-items: center;
-        margin-top: 6px;
-        font-size: 13px;
-        color: #8a919f;
-        line-height: 24px
-    }
-
-    .book-directory-comp .section-list .section .center .sub-line .label {
-        background: #eaf2ff;
-        border-radius: 2px;
-        line-height: 20px;
-        padding: 0 6px;
-        color: #1e80ff;
-        margin-right: 12px;
-        font-size: 12px;
-        min-width: 40px;
-        white-space: nowrap;
-        flex-shrink: 0
-    }
-
-    @media (max-width: 720px) {
-        .book-directory-comp {
-            overflow-y: auto;
-            overflow-x: hidden
-        }
-
-        .book-directory-comp .section:hover {
-            background-color: transparent
-        }
-    }
-
-
-    @media (min-width: 721px) {
-        .beautify-scrollbar-warp {
-            overflow-y: hidden;
-            overflow-x: hidden
-        }
-
-        .beautify-scrollbar-warp:hover {
-            overflow: auto
-        }
-
-        .beautify-scrollbar-warp::-webkit-scrollbar {
-            width: 12px;
-            height: 4px
-        }
-
-        .beautify-scrollbar-warp::-webkit-scrollbar-thumb {
-            border: 4px solid transparent;
-            background-clip: padding-box;
-            border-radius: 7px;
-            background-color: #c9cdd4
-        }
-    }
-
-    .book-summary {
-        width: 320px;
-        position: fixed;
-        left: 0;
-        top: 0;
-        height: 100%;
-        cursor: default;
-        flex-shrink: 0;
-        z-index: 11;
-        border-right: 1px solid #ddd;
-        transition: all .3s cubic-bezier(.4, 0, .2, 1);
-        will-change: left
-    }
-
-    .book-summary .book-summary-masker {
-        display: none;
-        position: fixed;
-        left: 0;
-        top: 0;
-        z-index: 0;
-        width: 100%;
-        height: 100%;
-        background-color: rgba(0, 0, 0, .3)
-    }
-
-    .book-summary .book-summary-inner {
-        transition: all .3s cubic-bezier(.4, 0, .2, 1);
-        background-color: #f7f8fa;
-        position: relative;
-        z-index: 1;
-        height: 100%
-    }
-
-    .book-summary .book-summary-inner .book-summary__header {
-        height: 60px;
-        display: flex;
-        padding-left: 16px;
-        align-items: center;
-        background-color: #fff;
-        border-bottom: 1px solid #ddd
-    }
-
-    .book-summary .book-summary-inner .book-summary__header .logo {
-        height: 24px
-    }
-
-    .book-summary .book-summary-inner .book-summary__header .logo img {
-        height: 100%
-    }
-
-    .book-summary .book-summary-inner .book-summary__header .label {
-        margin-left: 13px;
-        margin-right: 25px;
-        padding-left: 10px;
-        padding-right: 10px;
-        height: 24px;
-        line-height: 24px;
-        font-size: 15px;
-        font-weight: 500;
-        color: #007fff;
-        position: relative;
-        background-color: rgba(0, 127, 255, .1)
-    }
-
-    .book-summary .book-summary-inner .book-summary__header .label:after {
-        content: "";
-        position: absolute;
-        bottom: 0;
-        right: 0;
-        width: 0;
-        height: 0;
-        border-color: rgba(0, 127, 255, .2) #fff #fff rgba(0, 127, 255, .2);
-        border-style: solid;
-        border-width: 5px
-    }
-
-    .book-summary .book-summary-inner .book-summary__header .audit {
-        color: #71777c;
-        font-size: 15px;
-        opacity: .6
-    }
-
-    .book-summary .book-summary-inner .buy-sticky {
-        display: flex;
-        justify-content: center;
-        align-items: center;
-        height: 60px;
-        background: #fff;
-        padding: 0 10px;
-        box-shadow: 0 4px 10px rgba(0, 0, 0, .05)
-    }
-
-    .book-summary .book-summary-inner .buy-sticky .section-buy {
-        display: flex;
-        justify-content: center;
-        align-items: center;
-        flex-direction: column;
-        height: 40px;
-        flex-grow: 1;
-        cursor: pointer;
-        border-radius: 4px;
-        color: #fff;
-        font-size: 14px;
-        text-align: center
-    }
-
-    .book-summary .book-summary-inner .book-directory {
-        box-sizing: border-box;
-        -webkit-overflow-scrolling: touch;
-        height: calc(100% - 180px)
-    }
-
-    .book-summary .book-summary-inner .book-directory.bought {
-        height: calc(100% - 120px)
-    }
-
-
-    .book-summary__footer {
-        position: absolute;
-        left: 0;
-        bottom: 0;
-        right: 0;
-        height: 60px;
-        padding-top: 20px;
-        padding-left: 20px;
-        box-sizing: border-box;
-        background-color: #f7f8fa;
-        z-index: 1
-    }
-
-    .book-summary__footer .ion-close {
-        position: absolute;
-        right: 15px;
-        top: 15px;
-        cursor: pointer;
-        color: #bec3c7;
-        line-height: 1
-    }
-
-    .book-summary__footer .qr-icon {
-        width: 20px;
-        position: relative
-    }
-
-    .book-summary__footer .qr-icon img {
-        cursor: pointer;
-        width: 100%
-    }
-
-    .book-summary__footer .qr-tips {
-        z-index: -1;
-        opacity: 0;
-        position: absolute;
-        left: 16px;
-        bottom: 50px;
-        width: 180px;
-        height: 235px;
-        box-sizing: border-box;
-        background-color: #fff;
-        padding: 20px 30px 0;
-        border-radius: 2px;
-        transition: all .3s ease;
-        visibility: hidden;
-        box-shadow: 0 1px 2px rgba(0, 0, 0, .15)
-    }
-
-    .book-summary__footer .qr-tips.show {
-        z-index: 1;
-        visibility: visible;
-        opacity: 1
-    }
-
-    .book-summary__footer .qr-tips .title {
-        margin-top: 10px;
-        text-align: center
-    }
-
-    .book-summary__footer .qr-tips .title span {
-        display: block;
-        font-size: 16px
-    }
-
-    .book-summary__footer .qr-tips .qr-img {
-        margin-top: 5px
-    }
-
-    .book-summary__footer .qr-tips .qr-img img {
-        width: 100%
-    }
-
-    .book-summary__footer .qr-tips:after {
-        content: "";
-        position: absolute;
-        transform: rotate(45deg);
-        box-shadow: 1px 2px 2px rgba(0, 0, 0, .15);
-        left: 9px;
-        bottom: 0;
-        width: 0;
-        height: 0;
-        bottom: -4px;
-        border-color: transparent #fff #fff transparent;
-        border-style: solid;
-        border-width: 5px
-    }
-</style>
-<div class="book-summary">
-    <div class="book-summary-masker"></div>
-    <div class="book-summary-inner">
-        <div class="buy-sticky">
-        </div>
-        <div class="book-directory-comp beautify-scrollbar-warp book-directory" cur-index="-1">
-            <div style="padding: 0px 15px;">
-            </div>
-
-            <div class="section-list">
-                <div th:each="menu, itemStat : ${vo.articleList}">
-                    <a th:href="'/column/' + ${vo.column} + '/' + ${itemStat.index + 1}" class="section">
-                        <div class="left">
-                            <div class="index" th:text="${itemStat.index + 1}">1</div>
-                        </div>
-                        <div class="center">
-                            <div class="main-line">
-                                <div class="title">
-                                    <span class="title-text" th:text="${menu.title}">开篇: 第一篇文章</span>
-                                </div>
-                            </div>
-                            <div class="sub-line">
-                                <span th:text="'更新时间: ' + ${T(com.github.liuyueyi.forum.core.util.DateUtil).time2date(menu.createTime)}">更新时间: 2022.02.02</span>
-                            </div>
-                        </div>
-                    </a>
-                </div>
-            </div>
-        </div>
-        <div class="book-summary__footer">
-            <div class="qr-icon" id="qrIconTag">
-                <svg xmlns="http://www.w3.org/2000/svg" width="20" height="20" viewBox="0 0 20 20"
-                     class="">
-                    <path fill="#BABABA" fill-rule="evenodd"
-                          d="M11 0h9v9h-9V0zM0 0h9v9H0V0zm0 11h9v9H0v-9zm14-5h3V3h-3v3zM3 6h3V3H3v3zm0 11v-3h3v3H3zm8-6h3v3h-3v-3zm3 3h3v3h-3v-3zm3-3h3v3h-3v-3zm-6 6h3v3h-3v-3zm6 0h3v3h-3v-3z"></path>
-                </svg>
-            </div>
-            <div class="qr-tips" id="qrTipsTag">
-                <span class="ion-close"></span>
-                <div class="title">
-                    <span>关注公众号</span></div>
-                <div class="qr-img">
-                    <img src="//blog.hhui.top/hexblog/imgs/info/wx.jpg">
-                </div>
-=======
-<<<<<<< Updated upstream
-<div th:each="menu, itemStat : ${vo.articleList}">
-    <a th:href="'/column/' + ${vo.column} + '/' + ${itemStat.index + 1}" class="section">
-        <div class="center">
-            <div class="title">
-                <span class="font-weight-bold" th:text="${itemStat.index + 1}">
-                    1.
-                </span>
-                <span class="title-text" th:text="${menu.title}">
-                第一篇.xxx
-            </span>
-=======
 <style>
   .book-directory-comp {
     color: #000;
@@ -852,7 +424,6 @@
           >
             <div class="left">
               <div class="index" th:text="${itemStat.index + 1}">1</div>
->>>>>>> 1eb50fe3
             </div>
             <div class="center">
               <div class="main-line">
@@ -869,7 +440,6 @@
                   更新时间: 2022.02.02
                 </span>
               </div>
->>>>>>> Stashed changes
             </div>
           </a>
         </div>
@@ -899,25 +469,6 @@
         <div class="qr-img">
           <img src="//blog.hhui.top/hexblog/imgs/info/wx.jpg" />
         </div>
-<<<<<<< HEAD
-    </div>
-</div>
-
-<script>
-    $("#qrIconTag").click(function () {
-        const tag = $("#qrTipsTag");
-        if (tag.hasClass('show')) {
-            tag.removeClass("show")
-        } else {
-            tag.addClass("show");
-        }
-    })
-</script>
-=======
-<<<<<<< Updated upstream
-    </a>
-</div>
-=======
       </div>
     </div>
   </div>
@@ -932,6 +483,4 @@
       tag.addClass("show")
     }
   })
-</script>
->>>>>>> Stashed changes
->>>>>>> 1eb50fe3
+</script>