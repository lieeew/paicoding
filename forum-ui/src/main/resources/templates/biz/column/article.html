<!DOCTYPE html>
<html lang="zh-CN" xmlns:th="http://www.thymeleaf.org">
  <link href="/css/content.css" rel="stylesheet" />

<<<<<<< Updated upstream
<div th:replace="layout/header :: head(~{::title}, ~{}, ~{})">
    <title th:text="${global.siteInfo.websiteName}">专栏详情页</title>
</div>

<style>
    /* 暂时公用home业css */
    .home {
        overflow: auto;
        padding-top: 20px;
        height: calc(100vh - 60px);
    }

    .home-wrap {
        margin: 0 auto;
        width: 100%;
        display: flex;
        margin-bottom: 20px;
        min-height: calc(100% - 90px);
    }

    .home-body {
        flex: 1;
        max-width: 100%;
        margin-right: 20px;
        border-radius: 8px;
        background-color: #fff;
        padding: 32px 48px 22px;
        box-sizing: border-box;
    }

    /* 文章标题 */
    .article-info-title {
        color: rgba(0, 0, 0, 0.85);
        font-size: 26px;
        line-height: 31px;
        vertical-align: bottom;
        margin-bottom: 12px;
    }
</style>

<body id="body">
<!-- 导航栏 -->
<div th:replace="layout/navbar :: navbar"></div>
<div class="">
    <div th:replace="layout/container :: container_left_sidebar(~{::left}, ~{::right})">
        <left>
            <div th:replace="biz/column/menus"></div>
        </left>
        <right>
            <div class="home">
                <div class="home-wrap">
                    <!-- 正文 -->
                    <div class="home-body">
                        <!--  正文 -->
                        <div th:replace="plugins/article-info :: article_info(${vo.article}, null)"></div>

                        <!--  评论  -->
                        <div th:replace="plugins/comment/comment-list :: comment_list(${vo.hotComment}, ${vo.comments}, ${vo.article})">
                            评论列表
                        </div>
                    </div>
                </div>
            </div>
        </right>
    </div>
</div>
<div th:replace="layout/footer :: footer"></div>
<script src="/js/marked.min.js"></script>
<script th:inline="javascript">
    // 内容渲染
    const articleId = [[${vo.article.articleId}]];
    const content = [[${vo.article.content}]];
    document.getElementById('articleContent').innerHTML = marked.parse(content);
    // 文章样式渲染
    document.addEventListener('DOMContentLoaded', function (event) {
        if (document.querySelectorAll('pre code').length === 0) {
            return;
        }

        // 加载 highlight 样式文件
        loadLink('https://cdnjs.cloudflare.com/ajax/libs/highlight.js/9.12.0/styles/atom-one-light.min.css');
        // 加载 highlight 脚本文件
        loadScript('https://cdnjs.cloudflare.com/ajax/libs/highlight.js/9.12.0/highlight.min.js', function () {
            document.querySelectorAll('pre code').forEach(function (block) {
                hljs.highlightBlock(block);
            });
        });
    });

    <!-- 评论相关 -->
    const commentContent = $("#commentContent");
    commentContent.on('input propertychange', function () {
        const val = $(this).val();
        if (val) {
            $("#commentBtn").attr("disabled", false);
        } else {
            $("#commentBtn").attr("disabled", true);
        }
    });

    // 直接评论
    const commentBtn = $("#commentBtn");
    commentBtn.click(function () {
        const content = commentContent.val();
        if (!content || content.length > 512) {
            toastr.error("评论内容长度要求在[1,512]之间");
            return;
        }
        // 提交评论
        const params = {
            // 文章id
            "articleId": articleId,
            // 评论内容
            "commentContent": content
        };
        post("/comment/api/post", params, function (data) {
            location.reload();
        })
    });

    // 回复评论
    const replyContent = $('#replyContent');
    const replyBtn = $('#replyBtn');
    $('.reply-comment').on('click', function (e) {
        $('#commentModalDropLabel').html('回复 ' + this.dataset.replyNickname);
        $('#repliedContent').html(this.dataset.replyContent);
        replyContent.attr('placeholder', '回复' + this.dataset.replyNickname);
        // 回复的评论ID
        replyBtn.attr('data-reply-id', this.dataset.replyId);
        // 回复的一级评论ID
        replyBtn.attr('data-reply-top', this.dataset.replyTop);
    });

    replyBtn.on('click', function () {
        if (!replyContent.val()) {
            toastr.error('回复内容不能为空');
            return;
        }
        // 提交评论
        const params = {
            // 文章id
            "articleId": $('#postsTitle').attr("data-id"),
            // 评论内容
            "commentContent": replyContent.val(),
            // 回复的评论id
            "parentCommentId": replyBtn.attr('data-reply-id'),
            // 回复的一级评论id
            "topCommentId": replyBtn.attr('data-reply-top')
        };
        post("/comment/api/post", params, function (data) {
            location.reload();
        })
    });

    // 跳转到评论的地方
    $("#commentFloatBtn").click(function () {
        document.getElementById("commentList").scrollIntoView(true);
    })

    // 点赞
    let praisedCount = [[${vo.article.count.praiseCount}]]
    let praised = [[${vo.article.praised}]]
    const isLogin = [[${global.isLogin}]]
    $("#praiseFloatBtn").click(function () {
        console.log("登录了么！");
        if (!isLogin) {
            // 未登录，不执行相关操作
            return;
        }

        praised = !praised;

        praiseArticle(articleId, praised, function (data) {
            if (praised) {
                // 点赞
                praisedCount += 1;
                $("#praiseFloatBtn").addClass("active")
            } else {
                praisedCount -= 1;
                $("#praiseFloatBtn").removeClass("active")
            }

            if (praisedCount > 0) {
                $("#praiseFloatBtn").addClass("with-badge")
                $('#praiseFloatBtn').attr("badge", praisedCount)
            } else {
                $("#praiseFloatBtn").removeClass("with-badge")
                $('#praiseFloatBtn').removeAttr("badge")
            }
        });
    })

    // 收藏
    let collectionCount = [[${vo.article.count.collectionCount}]]
    let collected = [[${vo.article.collected}]]
    $("#collectFloatBtn").click(function () {
        if (!isLogin) {
            // 未登录，不执行相关操作
            return;
        }

        collected = !collected;

        collectArticle(articleId, collected, function (data) {
            if (collected) {
                // 点赞
                collectionCount += 1;
                $("#collectFloatBtn").addClass("active")
            } else {
                collectionCount -= 1;
                $("#collectFloatBtn").removeClass("active")
            }

            if (collectionCount > 0) {
                $("#collectFloatBtn").addClass("with-badge")
                $('#collectFloatBtn').attr("badge", collectionCount)
            } else {
                $("#collectFloatBtn").removeClass("with-badge")
                $('#collectFloatBtn').removeAttr("badge")
            }
        });
    })
</script>
</body>
</html>
=======
  <div th:replace="layout/header :: head(~{::title}, ~{}, ~{})">
    <title th:text="${global.siteInfo.websiteName}">专栏详情页</title>
  </div>

  <style>
    /* 暂时公用home业css */
    .home {
      padding-top: 20px;
      width: calc(100vw - 320px);
      height: calc(100vh - 60px);
      overflow-y: auto;
      overflow-x: hidden;
      margin-left: 320px;
      background-color: #e5e5e5;
    }

    .home-wrap {
      margin: 0 auto;
      width: 70%;
      display: flex;
      margin-bottom: 20px;
      background-color: #fff;
    }

    .home-body {
      flex: 1;
      max-width: 100%;
      margin-right: 20px;
      border-radius: 8px;
      background-color: #fff;
      padding: 32px 48px 22px;
      box-sizing: border-box;
    }

    /* 文章标题 */
    .article-info-title {
      color: rgba(0, 0, 0, 0.85);
      font-size: 26px;
      line-height: 31px;
      vertical-align: bottom;
      margin-bottom: 12px;
    }

    .article-wrap {
      position: relative;
    }
    .article-info-wrap {
      word-wrap: break-word;
    }
  </style>

  <body id="body">
    <!-- 导航栏 -->
    <div th:replace="layout/navbar :: navbar"></div>
    <div class="article-wrap">
      <!-- 目录 -->
      <div th:replace="biz/column/menus"></div>
      <!-- 内容 -->
      <div class="home">
        <div class="home-wrap">
          <!-- 正文 -->
          <div class="home-body">
            <!--  正文 -->
            <div
              th:replace="plugins/article-info :: article_info(${vo.article}, null)"
            ></div>

            <!--  评论  -->
            <div
              th:replace="plugins/comment/comment-list :: comment_list(${vo.hotComment}, ${vo.comments}, ${vo.article})"
            >
              评论列表
            </div>
          </div>
        </div>
      </div>
    </div>
    <!-- <div th:replace="layout/footer :: footer"></div> -->
    <script src="/js/marked.min.js"></script>
    <script th:inline="javascript">
      // 内容渲染
      const articleId = [[${vo.article.articleId}]];
      const content = [[${vo.article.content}]];
      document.getElementById('articleContent').innerHTML = marked.parse(content);
      // 文章样式渲染
      document.addEventListener('DOMContentLoaded', function (event) {
          if (document.querySelectorAll('pre code').length === 0) {
              return;
          }

          // 加载 highlight 样式文件
          loadLink('https://cdnjs.cloudflare.com/ajax/libs/highlight.js/9.12.0/styles/atom-one-light.min.css');
          // 加载 highlight 脚本文件
          loadScript('https://cdnjs.cloudflare.com/ajax/libs/highlight.js/9.12.0/highlight.min.js', function () {
              document.querySelectorAll('pre code').forEach(function (block) {
                  hljs.highlightBlock(block);
              });
          });
      });

      <!-- 评论相关 -->
      const commentContent = $("#commentContent");
      commentContent.on('input propertychange', function () {
          const val = $(this).val();
          if (val) {
              $("#commentBtn").attr("disabled", false);
          } else {
              $("#commentBtn").attr("disabled", true);
          }
      });

      // 直接评论
      const commentBtn = $("#commentBtn");
      commentBtn.click(function () {
          const content = commentContent.val();
          if (!content || content.length > 512) {
              toastr.error("评论内容长度要求在[1,512]之间");
              return;
          }
          // 提交评论
          const params = {
              // 文章id
              "articleId": articleId,
              // 评论内容
              "commentContent": content
          };
          post("/comment/api/post", params, function (data) {
              location.reload();
          })
      });

      // 回复评论
      const replyContent = $('#replyContent');
      const replyBtn = $('#replyBtn');
      $('.reply-comment').on('click', function (e) {
          $('#commentModalDropLabel').html('回复 ' + this.dataset.replyNickname);
          $('#repliedContent').html(this.dataset.replyContent);
          replyContent.attr('placeholder', '回复' + this.dataset.replyNickname);
          // 回复的评论ID
          replyBtn.attr('data-reply-id', this.dataset.replyId);
          // 回复的一级评论ID
          replyBtn.attr('data-reply-top', this.dataset.replyTop);
      });

      replyBtn.on('click', function () {
          if (!replyContent.val()) {
              toastr.error('回复内容不能为空');
              return;
          }
          // 提交评论
          const params = {
              // 文章id
              "articleId": $('#postsTitle').attr("data-id"),
              // 评论内容
              "commentContent": replyContent.val(),
              // 回复的评论id
              "parentCommentId": replyBtn.attr('data-reply-id'),
              // 回复的一级评论id
              "topCommentId": replyBtn.attr('data-reply-top')
          };
          post("/comment/api/post", params, function (data) {
              location.reload();
          })
      });

      // 跳转到评论的地方
      $("#commentFloatBtn").click(function () {
          document.getElementById("commentList").scrollIntoView(true);
      })

      // 点赞
      let praisedCount = [[${vo.article.count.praiseCount}]]
      let praised = [[${vo.article.praised}]]
      const isLogin = [[${global.isLogin}]]
      $("#praiseFloatBtn").click(function () {
          console.log("登录了么！");
          if (!isLogin) {
              // 未登录，不执行相关操作
              return;
          }

          praised = !praised;

          praiseArticle(articleId, praised, function (data) {
              if (praised) {
                  // 点赞
                  praisedCount += 1;
                  $("#praiseFloatBtn").addClass("active")
              } else {
                  praisedCount -= 1;
                  $("#praiseFloatBtn").removeClass("active")
              }

              if (praisedCount > 0) {
                  $("#praiseFloatBtn").addClass("with-badge")
                  $('#praiseFloatBtn').attr("badge", praisedCount)
              } else {
                  $("#praiseFloatBtn").removeClass("with-badge")
                  $('#praiseFloatBtn').removeAttr("badge")
              }
          });
      })

      // 收藏
      let collectionCount = [[${vo.article.count.collectionCount}]]
      let collected = [[${vo.article.collected}]]
      $("#collectFloatBtn").click(function () {
          if (!isLogin) {
              // 未登录，不执行相关操作
              return;
          }

          collected = !collected;

          collectArticle(articleId, collected, function (data) {
              if (collected) {
                  // 点赞
                  collectionCount += 1;
                  $("#collectFloatBtn").addClass("active")
              } else {
                  collectionCount -= 1;
                  $("#collectFloatBtn").removeClass("active")
              }

              if (collectionCount > 0) {
                  $("#collectFloatBtn").addClass("with-badge")
                  $('#collectFloatBtn').attr("badge", collectionCount)
              } else {
                  $("#collectFloatBtn").removeClass("with-badge")
                  $('#collectFloatBtn').removeAttr("badge")
              }
          });
      })
    </script>
  </body>
</html>
>>>>>>> Stashed changes<|MERGE_RESOLUTION|>--- conflicted
+++ resolved
@@ -2,233 +2,6 @@
 <html lang="zh-CN" xmlns:th="http://www.thymeleaf.org">
   <link href="/css/content.css" rel="stylesheet" />
 
-<<<<<<< Updated upstream
-<div th:replace="layout/header :: head(~{::title}, ~{}, ~{})">
-    <title th:text="${global.siteInfo.websiteName}">专栏详情页</title>
-</div>
-
-<style>
-    /* 暂时公用home业css */
-    .home {
-        overflow: auto;
-        padding-top: 20px;
-        height: calc(100vh - 60px);
-    }
-
-    .home-wrap {
-        margin: 0 auto;
-        width: 100%;
-        display: flex;
-        margin-bottom: 20px;
-        min-height: calc(100% - 90px);
-    }
-
-    .home-body {
-        flex: 1;
-        max-width: 100%;
-        margin-right: 20px;
-        border-radius: 8px;
-        background-color: #fff;
-        padding: 32px 48px 22px;
-        box-sizing: border-box;
-    }
-
-    /* 文章标题 */
-    .article-info-title {
-        color: rgba(0, 0, 0, 0.85);
-        font-size: 26px;
-        line-height: 31px;
-        vertical-align: bottom;
-        margin-bottom: 12px;
-    }
-</style>
-
-<body id="body">
-<!-- 导航栏 -->
-<div th:replace="layout/navbar :: navbar"></div>
-<div class="">
-    <div th:replace="layout/container :: container_left_sidebar(~{::left}, ~{::right})">
-        <left>
-            <div th:replace="biz/column/menus"></div>
-        </left>
-        <right>
-            <div class="home">
-                <div class="home-wrap">
-                    <!-- 正文 -->
-                    <div class="home-body">
-                        <!--  正文 -->
-                        <div th:replace="plugins/article-info :: article_info(${vo.article}, null)"></div>
-
-                        <!--  评论  -->
-                        <div th:replace="plugins/comment/comment-list :: comment_list(${vo.hotComment}, ${vo.comments}, ${vo.article})">
-                            评论列表
-                        </div>
-                    </div>
-                </div>
-            </div>
-        </right>
-    </div>
-</div>
-<div th:replace="layout/footer :: footer"></div>
-<script src="/js/marked.min.js"></script>
-<script th:inline="javascript">
-    // 内容渲染
-    const articleId = [[${vo.article.articleId}]];
-    const content = [[${vo.article.content}]];
-    document.getElementById('articleContent').innerHTML = marked.parse(content);
-    // 文章样式渲染
-    document.addEventListener('DOMContentLoaded', function (event) {
-        if (document.querySelectorAll('pre code').length === 0) {
-            return;
-        }
-
-        // 加载 highlight 样式文件
-        loadLink('https://cdnjs.cloudflare.com/ajax/libs/highlight.js/9.12.0/styles/atom-one-light.min.css');
-        // 加载 highlight 脚本文件
-        loadScript('https://cdnjs.cloudflare.com/ajax/libs/highlight.js/9.12.0/highlight.min.js', function () {
-            document.querySelectorAll('pre code').forEach(function (block) {
-                hljs.highlightBlock(block);
-            });
-        });
-    });
-
-    <!-- 评论相关 -->
-    const commentContent = $("#commentContent");
-    commentContent.on('input propertychange', function () {
-        const val = $(this).val();
-        if (val) {
-            $("#commentBtn").attr("disabled", false);
-        } else {
-            $("#commentBtn").attr("disabled", true);
-        }
-    });
-
-    // 直接评论
-    const commentBtn = $("#commentBtn");
-    commentBtn.click(function () {
-        const content = commentContent.val();
-        if (!content || content.length > 512) {
-            toastr.error("评论内容长度要求在[1,512]之间");
-            return;
-        }
-        // 提交评论
-        const params = {
-            // 文章id
-            "articleId": articleId,
-            // 评论内容
-            "commentContent": content
-        };
-        post("/comment/api/post", params, function (data) {
-            location.reload();
-        })
-    });
-
-    // 回复评论
-    const replyContent = $('#replyContent');
-    const replyBtn = $('#replyBtn');
-    $('.reply-comment').on('click', function (e) {
-        $('#commentModalDropLabel').html('回复 ' + this.dataset.replyNickname);
-        $('#repliedContent').html(this.dataset.replyContent);
-        replyContent.attr('placeholder', '回复' + this.dataset.replyNickname);
-        // 回复的评论ID
-        replyBtn.attr('data-reply-id', this.dataset.replyId);
-        // 回复的一级评论ID
-        replyBtn.attr('data-reply-top', this.dataset.replyTop);
-    });
-
-    replyBtn.on('click', function () {
-        if (!replyContent.val()) {
-            toastr.error('回复内容不能为空');
-            return;
-        }
-        // 提交评论
-        const params = {
-            // 文章id
-            "articleId": $('#postsTitle').attr("data-id"),
-            // 评论内容
-            "commentContent": replyContent.val(),
-            // 回复的评论id
-            "parentCommentId": replyBtn.attr('data-reply-id'),
-            // 回复的一级评论id
-            "topCommentId": replyBtn.attr('data-reply-top')
-        };
-        post("/comment/api/post", params, function (data) {
-            location.reload();
-        })
-    });
-
-    // 跳转到评论的地方
-    $("#commentFloatBtn").click(function () {
-        document.getElementById("commentList").scrollIntoView(true);
-    })
-
-    // 点赞
-    let praisedCount = [[${vo.article.count.praiseCount}]]
-    let praised = [[${vo.article.praised}]]
-    const isLogin = [[${global.isLogin}]]
-    $("#praiseFloatBtn").click(function () {
-        console.log("登录了么！");
-        if (!isLogin) {
-            // 未登录，不执行相关操作
-            return;
-        }
-
-        praised = !praised;
-
-        praiseArticle(articleId, praised, function (data) {
-            if (praised) {
-                // 点赞
-                praisedCount += 1;
-                $("#praiseFloatBtn").addClass("active")
-            } else {
-                praisedCount -= 1;
-                $("#praiseFloatBtn").removeClass("active")
-            }
-
-            if (praisedCount > 0) {
-                $("#praiseFloatBtn").addClass("with-badge")
-                $('#praiseFloatBtn').attr("badge", praisedCount)
-            } else {
-                $("#praiseFloatBtn").removeClass("with-badge")
-                $('#praiseFloatBtn').removeAttr("badge")
-            }
-        });
-    })
-
-    // 收藏
-    let collectionCount = [[${vo.article.count.collectionCount}]]
-    let collected = [[${vo.article.collected}]]
-    $("#collectFloatBtn").click(function () {
-        if (!isLogin) {
-            // 未登录，不执行相关操作
-            return;
-        }
-
-        collected = !collected;
-
-        collectArticle(articleId, collected, function (data) {
-            if (collected) {
-                // 点赞
-                collectionCount += 1;
-                $("#collectFloatBtn").addClass("active")
-            } else {
-                collectionCount -= 1;
-                $("#collectFloatBtn").removeClass("active")
-            }
-
-            if (collectionCount > 0) {
-                $("#collectFloatBtn").addClass("with-badge")
-                $('#collectFloatBtn').attr("badge", collectionCount)
-            } else {
-                $("#collectFloatBtn").removeClass("with-badge")
-                $('#collectFloatBtn').removeAttr("badge")
-            }
-        });
-    })
-</script>
-</body>
-</html>
-=======
   <div th:replace="layout/header :: head(~{::title}, ~{}, ~{})">
     <title th:text="${global.siteInfo.websiteName}">专栏详情页</title>
   </div>
@@ -464,5 +237,4 @@
       })
     </script>
   </body>
-</html>
->>>>>>> Stashed changes+</html>