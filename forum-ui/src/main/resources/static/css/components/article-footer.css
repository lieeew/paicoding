/*文章底部*/

/*文章底部的点赞*/
.article-heart {
<<<<<<< HEAD
  width: 100%;
  display: flex;
  justify-content: center;
  flex-direction: column;
  align-items: center;
  margin-top: 30px;
  border-top: 1px solid var(--pai-hr-color-1);
  padding-top: 30px;
}

.article-heart .praise-box.active {
  color: var(--pai-brand-3-click);
  border: 1px solid var(--pai-brand-3-click);
}

.article-heart .praise-box {
  font-size: 27px;
  width: 3rem;
  height: 3rem;
  text-align: center;
  border-radius: 30px;
  cursor: pointer;
  border: 1px solid var(--pai-color-3-gray);
  color: var(--pai-color-3-gray);
  margin-bottom: 7.5px;
}

.article-heart .approval-tips-line {
  position: relative;
  margin-bottom: 15px;
  color: var(--pai-color-999-gray);
  font-size: 14px;
}

.article-heart .approval-tips-line:before {
  content: "";
  position: absolute;
  top: 10px;
  left: -115px;
  height: 2px;
  width: 105px;
  background: linear-gradient(
    270deg,
    var(--pai-brand-1-normal),
    var(--pai-color-fff-normal)
  );
}

.article-heart .approval-tips-line:after {
  content: "";
  position: absolute;
  top: 10px;
  right: -115px;
  height: 2px;
  width: 105px;
  background: linear-gradient(
    90deg,
    var(--pai-brand-1-normal),
    var(--pai-color-fff-normal)
  );
}

.article-heart .approval-img {
  display: inline-block;
  width: 25px;
  margin-right: 7.5px;
  border-radius: 50%;
  cursor: pointer;
  text-align: center;
}

.praise-photos {
  text-align: center;
}

.article-heart .approval-img:last-child {
  margin-right: 0;
}

.article-heart .approval-img img {
  width: 100%;
  height: 100%;
  border-radius: 50%;
}

/* 评论列表 */
.common-item-content {
  margin-left: 10px;
  flex: 1;
  padding-top: 8px;
}

.common-item-content-head {
  flex: 1;
  display: flex;
  justify-content: space-between;
  font-size: 12px;
  line-height: 14px;
  color: #999;
}

.common-item-content-value {
  font-size: 14px;
  line-height: 24px;
  color: #333;
  margin: 10px 0 0;
  word-break: break-all;
  white-space: pre-wrap;
}

.comment-write-wrap {
  display: flex;
  justify-content: flex-start;
  padding: 20px;
}

.comment-write-img {
  font-size: 40px;
  width: 40px;
  height: 40px;
  margin-right: 15px;
  border-radius: 50%;
}

.common-write-content {
  display: flex;
  flex-direction: column;
  align-items: flex-end;
  flex: 1;
}

.comment-write-textarea {
  width: 100%;
  border: 1px solid var(--pai-color-999-gray);
  border-radius: 4px;
  padding: 8px 16px;
  margin-bottom: 10px;
}

.comment-write-btn {
  border-radius: 32px;
}

.c-btn-disabled,
.c-btn-disabled:hover {
  background-color: var(--pai-color-5-gray);
  border-color: var(--pai-color-5-gray);
  color: var(--pai-color-999-gray);
  cursor: default;
}

.comment-item-wrap,
.comment-item-wrap-second {
  display: flex;
  margin-bottom: 10px;
  padding: 12px 0;
  border-bottom: 1px solid var(--pai-hr-color-1);
}

.comment-item-wrap-second {
  margin-left: 50px;
  background-color: #f7f8fa;
  border-radius: 4px;
  padding: 12px;
}

.comment-item-img {
  width: 24px;
  height: 24px;
  border-radius: 50%;
  box-sizing: border-box;
  border: 1px solid var(--pai-color-5-gray);
}

.ui-message {
  box-shadow: inset 0 0 0 1px #a9d5de, 0 0 0 0 transparent;
  background: #f8f8f9;
  border-radius: 0.28571429rem;
  color: rgba(0, 0, 0, 0.87);
  line-height: 1.4285em;
  margin: 1em 0;
  min-height: 1em;
  padding: 1em 1.5em;
  position: relative;
  transition: opacity 0.1s ease, color 0.1s ease, background 0.1s ease,
    box-shadow 0.1s ease;
  color: #276f86;
  font-size: 0.8em;
}

/*全部评论*/
.all-comment {
  padding: 20px;
}

.all-comment-title {
  font-size: 18px;
  border-bottom: 1px solid var(--pai-hr-color-1);
  padding-bottom: 12px;
}

.all-comment-title em {
  font-weight: 500;
  color: var(--pai-brand-1-normal);
}

/* 评论的点赞回复 */
.action-box {
  margin-top: 8px;
  -webkit-user-select: none;
  -moz-user-select: none;
  -ms-user-select: none;
  user-select: none;
  margin-bottom: 8px;
}

.action-box .item,
.action-box {
  display: flex;
  align-items: center;
}

.action-box .item {
  margin-right: 16px;
  line-height: 22px;
  font-size: 12px;
  cursor: pointer;
  color: var(--pai-color-999-gray);
}

.action-box .item svg {
  fill: #8a919f;
  margin-right: 4px;
}

.reply-comment--active,
.reply-comment--active svg {
  fill: var(--pai-brand-1-normal) !important;
  color: var(--pai-brand-1-normal) !important;
}

.article-detail-reply-comment-input {
  height: 64px;
  padding: 8px 12px;
  border: 1px solid var(--pai-brand-1-normal);
  border-radius: 4px;
}

.action-box .item:hover {
  color: var(--pai-brand-2-hover);
}

.action-box .item:hover svg {
  fill: var(--pai-brand-2-hover);
}

.action-box .item.active {
  color: #1e80ff;
}

.action-box .item.active svg {
  fill: #1e80ff;
}

/*文章评论*/
.correlation-article {
  padding: 20px;
  margin-top: 20px;
}

.correlation-article-title {
  font-size: 24px;
  font-weight: 400;
}

/* 点赞 */

=======
    width: 100%;
    display: flex;
    justify-content: center;
    flex-direction: column;
    align-items: center;
    margin-top: 30px;
    border-top: 1px solid var(--pai-hr-color-1);
    padding-top: 30px;
  }
  
  .article-heart .praise-box.active {
    color: var(--pai-brand-3-click);
    border: 1px solid var(--pai-brand-3-click);
  }
  
  .article-heart .praise-box {
    font-size: 27px;
    width: 3rem;
    height: 3rem;
    text-align: center;
    border-radius: 30px;
    cursor: pointer;
    border: 1px solid var(--pai-color-3-gray);
    color: var(--pai-color-3-gray);
    margin-bottom: 7.5px;
  }
  
  .article-heart .approval-tips-line {
    position: relative;
    margin-bottom: 15px;
    color: var(--pai-color-999-gray);
    font-size: 14px;
  }
  
  .article-heart .approval-tips-line:before {
    content: "";
    position: absolute;
    top: 10px;
    left: -115px;
    height: 2px;
    width: 105px;
    background: linear-gradient(
      270deg,
      var(--pai-brand-1-normal),
      var(--pai-color-fff-normal)
    );
  }
  
  .article-heart .approval-tips-line:after {
    content: "";
    position: absolute;
    top: 10px;
    right: -115px;
    height: 2px;
    width: 105px;
    background: linear-gradient(
      90deg,
      var(--pai-brand-1-normal),
      var(--pai-color-fff-normal)
    );
  }
  
  .article-heart .approval-img {
    display: inline-block;
    width: 25px;
    margin-right: 7.5px;
    border-radius: 50%;
    cursor: pointer;
    text-align: center;
  }
  
  .praise-photos {
    text-align: center;
  }
  
  .article-heart .approval-img:last-child {
    margin-right: 0;
  }
  
  .article-heart .approval-img img {
    width: 100%;
    height: 100%;
    border-radius: 50%;
  }
  
  /* 评论列表 */
  .common-item-content {
    margin-left: 10px;
    flex: 1;
    padding-top: 8px;
  }
  
  .common-item-content-head {
    flex: 1;
    display: flex;
    justify-content: space-between;
    font-size: 12px;
    line-height: 14px;
    color: #999;
  }
  
  .common-item-content-value {
    font-size: 14px;
    line-height: 24px;
    color: #333;
    margin: 10px 0 0;
    word-break: break-all;
    white-space: pre-wrap;
  }
  
  .comment-write-wrap {
    display: flex;
    justify-content: flex-start;
    padding: 20px;
  }
  
  .comment-write-img {
    font-size: 40px;
    width: 40px;
    height: 40px;
    margin-right: 15px;
    border-radius: 50%;
  }
  
  .common-write-content {
    display: flex;
    flex-direction: column;
    align-items: flex-end;
    flex: 1;
  }
  
  .comment-write-textarea {
    width: 100%;
    border: 1px solid var(--pai-color-999-gray);
    border-radius: 2px;
    padding: 8px 16px;
    margin-bottom: 10px;
  }
  
  .comment-write-btn {
    border-radius: 32px;
  }
  
  .c-btn-disabled,
  .c-btn-disabled:hover {
    background-color: var(--pai-color-5-gray);
    border-color: var(--pai-color-5-gray);
    color: var(--pai-color-999-gray);
    cursor: default;
  }
  
  .comment-item-wrap,
  .comment-item-wrap-second {
    display: flex;
    margin-bottom: 10px;
    padding: 12px 0;
    border-bottom: 1px solid var(--pai-hr-color-1);
  }
  
  .comment-item-wrap-second {
    margin-left: 30px;
    background-color: #f7f8fa;
    border-radius: 4px;
    padding: 12px;
  }
  
  .comment-item-img {
    width: 24px;
    height: 24px;
    border-radius: 50%;
    box-sizing: border-box;
    border: 1px solid var(--pai-color-5-gray);
  }
  
  .ui-message {
    box-shadow: inset 0 0 0 1px #a9d5de, 0 0 0 0 transparent;
    background: #f8f8f9;
    border-radius: 0.28571429rem;
    color: rgba(0, 0, 0, 0.87);
    line-height: 1.4285em;
    margin: 1em 0;
    min-height: 1em;
    padding: 1em 1.5em;
    position: relative;
    transition: opacity 0.1s ease, color 0.1s ease, background 0.1s ease,
      box-shadow 0.1s ease;
    color: #276f86;
    font-size: 0.8em;
  }
  
  /*全部评论*/
  .all-comment,.hot-comment {
    padding: 20px;
  }
  
  .all-comment-title,.hot-comment-title {
    font-size: 18px;
    border-bottom: 1px solid var(--pai-hr-color-1);
    padding-bottom: 12px;
  }
  
  .all-comment-title em {
    font-weight: 500;
    color: var(--pai-brand-1-normal);
  }
  
  /* 评论的点赞回复 */
  .action-box {
    margin-top: 8px;
    -webkit-user-select: none;
    -moz-user-select: none;
    -ms-user-select: none;
    user-select: none;
  }
  
  .action-box .item,
  .action-box {
    display: flex;
    align-items: center;
  }
  
  .action-box .item {
    margin-right: 16px;
    line-height: 22px;
    font-size: 12px;
    cursor: pointer;
    color: var(--pai-color-999-gray);
  }
  
  .action-box .item svg {
    fill: #8a919f;
    margin-right: 4px;
  }
  
  .action-box .item:hover {
    color: #1171ee;
  }
  
  .action-box .item:hover svg {
    fill: #1171ee;
  }
  
  .action-box .item.active {
    color: #1e80ff;
  }
  
  .action-box .item.active svg {
    fill: #1e80ff;
  }
  
  /*文章评论*/
  .correlation-article {
    padding: 20px;
    margin-top: 20px;
  }
  
  .correlation-article-title {
    font-size: 24px;
    font-weight: 400;
  }

  /* 点赞 */
  
>>>>>>> af3f3c32
.panel-btn {
  position: relative;
  margin-bottom: 1.667rem;
  width: 3rem;
  height: 3rem;
  background-color: #fff;
  background-position: 50%;
  background-repeat: no-repeat;
  border-radius: 50%;
  box-shadow: 0 2px 4px 0 rgba(0, 0, 0, 0.04);
  cursor: pointer;
  text-align: center;
  font-size: 1.67rem;
}

.panel-btn .sprite-icon {
  color: var(--pai-color-3-gray);
  height: 100%;
}

.panel-btn:hover .sprite-icon {
  color: var(--pai-color-4-gray);
}

.panel-btn:not(.share-btn).active .sprite-icon.icon-collect {
  color: var(--pai-brand-3-click);
}

.panel-btn:not(.share-btn).active .sprite-icon {
  color: var(--pai-brand-3-click);
}

.panel-btn:not(.share-btn).active.with-badge:after {
  background-color: var(--pai-brand-6-mq);
}

.panel-btn.with-badge:after {
  content: attr(badge);
  position: absolute;
  top: 0;
  left: 75%;
  height: 17px;
  line-height: 17px;
  padding: 0 5px;
  border-radius: 9px;
  font-size: 11px;
  text-align: center;
  white-space: nowrap;
  background-color: #c2c8d1;
  color: #fff;
}

.panel-btn.share-btn:after {
  display: block;
  content: " ";
  position: absolute;
  width: 100%;
  height: 100%;
  top: 0;
  left: 50%;
}

.panel-btn.share-btn:hover .share-popup {
  display: flex;
}

.panel-btn.share-btn .share-popup {
  display: none;
  position: absolute;
  top: 0;
  flex-direction: column;
  left: calc(100% + 14px);
  z-index: 30;
  background: #fff;
  border-radius: 4px;
  padding: 9px 0;
  width: -webkit-max-content;
  width: -moz-max-content;
  width: max-content;
  box-shadow: 0 8px 24px rgba(81, 87, 103, 0.16);
}

.panel-btn.share-btn .share-popup:after {
  position: absolute;
  width: 0;
  height: 0;
  content: " ";
  right: 100%;
  top: 14px;
  border: 12px solid transparent;
  border-right-color: #fff;
}

.panel-btn.share-btn .share-popup .share-item {
  display: flex;
  align-items: center;
  height: 44px;
  padding: 0 15px;
}

.panel-btn.share-btn .share-popup .share-item:hover {
  background-color: #f2f3f5;
}

.panel-btn.share-btn .share-popup .share-item:hover.wechat .wechat-qrcode {
  display: flex;
}

.panel-btn.share-btn .share-popup .share-item:hover .share-icon {
  color: #515767;
}

.panel-btn.share-btn .share-popup .share-item .share-item-title {
  margin-left: 8px;
  font-size: 14px;
  color: #515767;
}

.panel-btn.share-btn .share-popup .share-item .share-icon {
  color: #8a919f;
  width: 20px;
  height: 20px;
  font-size: 1.67rem;
}

.sprite-icon {
  width: 20px;
  height: 20px;
  fill: currentColor;
  vertical-align: middle;
  transition: all 0.15s linear;
}<|MERGE_RESOLUTION|>--- conflicted
+++ resolved
@@ -1,8 +1,5 @@
-/*文章底部*/
-
 /*文章底部的点赞*/
 .article-heart {
-<<<<<<< HEAD
   width: 100%;
   display: flex;
   justify-content: center;
@@ -137,7 +134,7 @@
 .comment-write-textarea {
   width: 100%;
   border: 1px solid var(--pai-color-999-gray);
-  border-radius: 4px;
+  border-radius: 2px;
   padding: 8px 16px;
   margin-bottom: 10px;
 }
@@ -163,7 +160,7 @@
 }
 
 .comment-item-wrap-second {
-  margin-left: 50px;
+  margin-left: 30px;
   background-color: #f7f8fa;
   border-radius: 4px;
   padding: 12px;
@@ -194,11 +191,13 @@
 }
 
 /*全部评论*/
-.all-comment {
+.all-comment,
+.hot-comment {
   padding: 20px;
 }
 
-.all-comment-title {
+.all-comment-title,
+.hot-comment-title {
   font-size: 18px;
   border-bottom: 1px solid var(--pai-hr-color-1);
   padding-bottom: 12px;
@@ -216,7 +215,6 @@
   -moz-user-select: none;
   -ms-user-select: none;
   user-select: none;
-  margin-bottom: 8px;
 }
 
 .action-box .item,
@@ -238,25 +236,12 @@
   margin-right: 4px;
 }
 
-.reply-comment--active,
-.reply-comment--active svg {
-  fill: var(--pai-brand-1-normal) !important;
-  color: var(--pai-brand-1-normal) !important;
-}
-
-.article-detail-reply-comment-input {
-  height: 64px;
-  padding: 8px 12px;
-  border: 1px solid var(--pai-brand-1-normal);
-  border-radius: 4px;
-}
-
 .action-box .item:hover {
-  color: var(--pai-brand-2-hover);
+  color: #1171ee;
 }
 
 .action-box .item:hover svg {
-  fill: var(--pai-brand-2-hover);
+  fill: #1171ee;
 }
 
 .action-box .item.active {
@@ -278,273 +263,6 @@
   font-weight: 400;
 }
 
-/* 点赞 */
-
-=======
-    width: 100%;
-    display: flex;
-    justify-content: center;
-    flex-direction: column;
-    align-items: center;
-    margin-top: 30px;
-    border-top: 1px solid var(--pai-hr-color-1);
-    padding-top: 30px;
-  }
-  
-  .article-heart .praise-box.active {
-    color: var(--pai-brand-3-click);
-    border: 1px solid var(--pai-brand-3-click);
-  }
-  
-  .article-heart .praise-box {
-    font-size: 27px;
-    width: 3rem;
-    height: 3rem;
-    text-align: center;
-    border-radius: 30px;
-    cursor: pointer;
-    border: 1px solid var(--pai-color-3-gray);
-    color: var(--pai-color-3-gray);
-    margin-bottom: 7.5px;
-  }
-  
-  .article-heart .approval-tips-line {
-    position: relative;
-    margin-bottom: 15px;
-    color: var(--pai-color-999-gray);
-    font-size: 14px;
-  }
-  
-  .article-heart .approval-tips-line:before {
-    content: "";
-    position: absolute;
-    top: 10px;
-    left: -115px;
-    height: 2px;
-    width: 105px;
-    background: linear-gradient(
-      270deg,
-      var(--pai-brand-1-normal),
-      var(--pai-color-fff-normal)
-    );
-  }
-  
-  .article-heart .approval-tips-line:after {
-    content: "";
-    position: absolute;
-    top: 10px;
-    right: -115px;
-    height: 2px;
-    width: 105px;
-    background: linear-gradient(
-      90deg,
-      var(--pai-brand-1-normal),
-      var(--pai-color-fff-normal)
-    );
-  }
-  
-  .article-heart .approval-img {
-    display: inline-block;
-    width: 25px;
-    margin-right: 7.5px;
-    border-radius: 50%;
-    cursor: pointer;
-    text-align: center;
-  }
-  
-  .praise-photos {
-    text-align: center;
-  }
-  
-  .article-heart .approval-img:last-child {
-    margin-right: 0;
-  }
-  
-  .article-heart .approval-img img {
-    width: 100%;
-    height: 100%;
-    border-radius: 50%;
-  }
-  
-  /* 评论列表 */
-  .common-item-content {
-    margin-left: 10px;
-    flex: 1;
-    padding-top: 8px;
-  }
-  
-  .common-item-content-head {
-    flex: 1;
-    display: flex;
-    justify-content: space-between;
-    font-size: 12px;
-    line-height: 14px;
-    color: #999;
-  }
-  
-  .common-item-content-value {
-    font-size: 14px;
-    line-height: 24px;
-    color: #333;
-    margin: 10px 0 0;
-    word-break: break-all;
-    white-space: pre-wrap;
-  }
-  
-  .comment-write-wrap {
-    display: flex;
-    justify-content: flex-start;
-    padding: 20px;
-  }
-  
-  .comment-write-img {
-    font-size: 40px;
-    width: 40px;
-    height: 40px;
-    margin-right: 15px;
-    border-radius: 50%;
-  }
-  
-  .common-write-content {
-    display: flex;
-    flex-direction: column;
-    align-items: flex-end;
-    flex: 1;
-  }
-  
-  .comment-write-textarea {
-    width: 100%;
-    border: 1px solid var(--pai-color-999-gray);
-    border-radius: 2px;
-    padding: 8px 16px;
-    margin-bottom: 10px;
-  }
-  
-  .comment-write-btn {
-    border-radius: 32px;
-  }
-  
-  .c-btn-disabled,
-  .c-btn-disabled:hover {
-    background-color: var(--pai-color-5-gray);
-    border-color: var(--pai-color-5-gray);
-    color: var(--pai-color-999-gray);
-    cursor: default;
-  }
-  
-  .comment-item-wrap,
-  .comment-item-wrap-second {
-    display: flex;
-    margin-bottom: 10px;
-    padding: 12px 0;
-    border-bottom: 1px solid var(--pai-hr-color-1);
-  }
-  
-  .comment-item-wrap-second {
-    margin-left: 30px;
-    background-color: #f7f8fa;
-    border-radius: 4px;
-    padding: 12px;
-  }
-  
-  .comment-item-img {
-    width: 24px;
-    height: 24px;
-    border-radius: 50%;
-    box-sizing: border-box;
-    border: 1px solid var(--pai-color-5-gray);
-  }
-  
-  .ui-message {
-    box-shadow: inset 0 0 0 1px #a9d5de, 0 0 0 0 transparent;
-    background: #f8f8f9;
-    border-radius: 0.28571429rem;
-    color: rgba(0, 0, 0, 0.87);
-    line-height: 1.4285em;
-    margin: 1em 0;
-    min-height: 1em;
-    padding: 1em 1.5em;
-    position: relative;
-    transition: opacity 0.1s ease, color 0.1s ease, background 0.1s ease,
-      box-shadow 0.1s ease;
-    color: #276f86;
-    font-size: 0.8em;
-  }
-  
-  /*全部评论*/
-  .all-comment,.hot-comment {
-    padding: 20px;
-  }
-  
-  .all-comment-title,.hot-comment-title {
-    font-size: 18px;
-    border-bottom: 1px solid var(--pai-hr-color-1);
-    padding-bottom: 12px;
-  }
-  
-  .all-comment-title em {
-    font-weight: 500;
-    color: var(--pai-brand-1-normal);
-  }
-  
-  /* 评论的点赞回复 */
-  .action-box {
-    margin-top: 8px;
-    -webkit-user-select: none;
-    -moz-user-select: none;
-    -ms-user-select: none;
-    user-select: none;
-  }
-  
-  .action-box .item,
-  .action-box {
-    display: flex;
-    align-items: center;
-  }
-  
-  .action-box .item {
-    margin-right: 16px;
-    line-height: 22px;
-    font-size: 12px;
-    cursor: pointer;
-    color: var(--pai-color-999-gray);
-  }
-  
-  .action-box .item svg {
-    fill: #8a919f;
-    margin-right: 4px;
-  }
-  
-  .action-box .item:hover {
-    color: #1171ee;
-  }
-  
-  .action-box .item:hover svg {
-    fill: #1171ee;
-  }
-  
-  .action-box .item.active {
-    color: #1e80ff;
-  }
-  
-  .action-box .item.active svg {
-    fill: #1e80ff;
-  }
-  
-  /*文章评论*/
-  .correlation-article {
-    padding: 20px;
-    margin-top: 20px;
-  }
-  
-  .correlation-article-title {
-    font-size: 24px;
-    font-weight: 400;
-  }
-
-  /* 点赞 */
-  
->>>>>>> af3f3c32
 .panel-btn {
   position: relative;
   margin-bottom: 1.667rem;
