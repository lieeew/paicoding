<?xml version="1.0" encoding="UTF-8"?>
<project xmlns="http://maven.apache.org/POM/4.0.0"
         xmlns:xsi="http://www.w3.org/2001/XMLSchema-instance"
         xsi:schemaLocation="http://maven.apache.org/POM/4.0.0 http://maven.apache.org/xsd/maven-4.0.0.xsd">
    <parent>
        <artifactId>paicoding-forum</artifactId>
        <groupId>com.github.paicoding.forum</groupId>
        <version>0.0.1-SNAPSHOT</version>
    </parent>
    <modelVersion>4.0.0</modelVersion>

    <artifactId>paicoding-core</artifactId>

    <properties>
        <maven.compiler.source>8</maven.compiler.source>
        <maven.compiler.target>8</maven.compiler.target>
    </properties>

    <dependencies>
        <dependency>
            <groupId>com.github.paicoding.forum</groupId>
            <artifactId>paicoding-api</artifactId>
        </dependency>
        <dependency>
            <groupId>com.github.liuyueyi.media</groupId>
            <artifactId>qrcode-plugin</artifactId>
            <version>3.0.0</version>
        </dependency>
        <dependency>
            <groupId>org.springframework</groupId>
            <artifactId>spring-context</artifactId>
        </dependency>
        <dependency>
            <groupId>javax.servlet</groupId>
            <artifactId>javax.servlet-api</artifactId>
        </dependency>
        <dependency>
            <groupId>org.slf4j</groupId>
            <artifactId>slf4j-api</artifactId>
        </dependency>
        <dependency>
            <groupId>ch.qos.logback</groupId>
            <artifactId>logback-classic</artifactId>
        </dependency>
        <dependency>
            <groupId>org.apache.commons</groupId>
            <artifactId>commons-lang3</artifactId>
        </dependency>

        <dependency>
            <groupId>com.google.guava</groupId>
            <artifactId>guava</artifactId>
        </dependency>
        <dependency>
            <groupId>com.fasterxml.jackson.core</groupId>
            <artifactId>jackson-databind</artifactId>
        </dependency>
        <dependency>
            <groupId>org.springframework</groupId>
            <artifactId>spring-web</artifactId>
        </dependency>
        <dependency>
            <groupId>org.springframework.boot</groupId>
            <artifactId>spring-boot</artifactId>
        </dependency>
        <dependency>
            <groupId>org.springframework.boot</groupId>
            <artifactId>spring-boot-starter-data-redis</artifactId>
        </dependency>
        <dependency>
            <groupId>org.lionsoul</groupId>
            <artifactId>ip2region</artifactId>
            <version>2.6.6</version>
        </dependency>

        <!--  caffeine 缓存使用姿势   -->
        <dependency>
            <groupId>com.github.ben-manes.caffeine</groupId>
            <artifactId>caffeine</artifactId>
        </dependency>
        <dependency>
            <groupId>org.springframework.boot</groupId>
            <artifactId>spring-boot-starter-cache</artifactId>
        </dependency>

<<<<<<< HEAD
        <!-- swagger  -->
        <dependency>
            <groupId>com.github.xiaoymin</groupId>
            <artifactId>knife4j-openapi2-spring-boot-starter</artifactId>
            <version>4.0.0</version>
=======
        <!--  邮件  -->
        <dependency>
            <groupId>org.springframework.boot</groupId>
            <artifactId>spring-boot-starter-mail</artifactId>
        </dependency>

        <!--  将 Markdown 转换为 HTML  -->
        <dependency>
            <groupId>com.vladsch.flexmark</groupId>
            <artifactId>flexmark-all</artifactId>
            <version>0.62.2</version>
>>>>>>> 250d2779
        </dependency>
    </dependencies>
</project><|MERGE_RESOLUTION|>--- conflicted
+++ resolved
@@ -83,13 +83,12 @@
             <artifactId>spring-boot-starter-cache</artifactId>
         </dependency>
 
-<<<<<<< HEAD
         <!-- swagger  -->
         <dependency>
             <groupId>com.github.xiaoymin</groupId>
             <artifactId>knife4j-openapi2-spring-boot-starter</artifactId>
             <version>4.0.0</version>
-=======
+        </dependency>
         <!--  邮件  -->
         <dependency>
             <groupId>org.springframework.boot</groupId>
@@ -101,7 +100,6 @@
             <groupId>com.vladsch.flexmark</groupId>
             <artifactId>flexmark-all</artifactId>
             <version>0.62.2</version>
->>>>>>> 250d2779
         </dependency>
     </dependencies>
 </project>