--- conflicted
+++ resolved
@@ -106,13 +106,6 @@
             <artifactId>flexmark-all</artifactId>
             <version>0.62.2</version>
         </dependency>
-<<<<<<< HEAD
-
-        <dependency>
-            <groupId>com.github.plexpt</groupId>
-            <artifactId>chatgpt</artifactId>
-            <version>4.0.5</version>
-=======
         <dependency>
             <groupId>org.springframework</groupId>
             <artifactId>spring-jdbc</artifactId>
@@ -153,7 +146,12 @@
         <dependency>
             <groupId>mysql</groupId>
             <artifactId>mysql-connector-java</artifactId>
->>>>>>> 9869b5f3
+        </dependency>
+
+        <dependency>
+            <groupId>com.github.plexpt</groupId>
+            <artifactId>chatgpt</artifactId>
+            <version>4.0.5</version>
         </dependency>
     </dependencies>
 </project>